/**
 * Anthropic ↔ OpenAI LLMSwitch 实现
 * 基于配置驱动的双向协议转换
 */

import type { LLMSwitchModule, ModuleConfig, ModuleDependencies } from '../../interfaces/pipeline-interfaces.js';
import type { SharedPipelineRequest, SharedPipelineResponse } from '../../../../types/shared-dtos.js';
import type { OpenAIChatCompletionRequest, OpenAIChatCompletionResponse, AnthropicRequest, AnthropicResponse } from '../../types/pipeline-types.js';
import { PipelineDebugLogger } from '../../utils/debug-logger.js';
import fs from 'fs/promises';
import path from 'path';
import os from 'os';
import { normalizeArgsBySchema } from '../../utils/schema-arg-normalizer.js';
import {
  DEFAULT_CONVERSION_CONFIG,
  detectRequestFormat,
  detectResponseFormat,
  type ConversionConfig
} from './anthropic-openai-config.js';

export class AnthropicOpenAIConverter implements LLMSwitchModule {
  readonly id: string;
  readonly type = 'llmswitch-anthropic-openai';
  readonly protocol = 'bidirectional';
  readonly config: ModuleConfig;

  private isInitialized = false;
  private logger: PipelineDebugLogger;
  private conversionConfig: ConversionConfig;
  private enableStreaming: boolean;
  private enableTools: boolean;
  private trustSchema: boolean;
  // Remember entry protocol by requestId so responses map back to entry
  private entryByRequestId: Map<string, 'anthropic' | 'openai'> = new Map();

  // Sticky tools/backfill is disabled per request: do not inject or cache tools

  constructor(config: ModuleConfig, private dependencies: ModuleDependencies) {
    this.config = config;
    this.id = `llmswitch-anthropic-openai-${Date.now()}`;
    this.logger = dependencies.logger as PipelineDebugLogger;
    this.conversionConfig = { ...DEFAULT_CONVERSION_CONFIG, ...(config.config?.conversionMappings || {}) };
    this.enableStreaming = config.config?.enableStreaming ?? true;
    this.enableTools = config.config?.enableTools ?? true;
    // When true, do not rename tool names or remap arguments; rely on provided tool schemas
    this.trustSchema = config.config?.trustSchema ?? true;
  }

  async initialize(): Promise<void> {
    this.logger.logModule(this.id, 'config-validation-success', {
      enableStreaming: this.enableStreaming,
      enableTools: this.enableTools,
      hasRequestMappings: !!this.conversionConfig.requestMappings,
      hasResponseMappings: !!this.conversionConfig.responseMappings
    });
    this.isInitialized = true;
  }

  async processIncoming<T>(requestParam: T): Promise<T> {
    if (!this.isInitialized) { throw new Error('AnthropicOpenAIConverter is not initialized'); }
    const isDto = requestParam && typeof requestParam === 'object' && 'data' in requestParam && 'route' in requestParam && 'metadata' in requestParam && 'debug' in requestParam;
    const dto = isDto ? (requestParam as SharedPipelineRequest) : null;
    const payload = isDto ? (dto!.data as unknown) : (requestParam as unknown);
    const requestFormat = detectRequestFormat(payload);

    // Determine entry protocol from metadata/url first; fallback to format detection
    const reqId = dto?.route?.requestId;
    const meta: any = isDto ? (dto as any).metadata || {} : {};
    const targetProto: string | undefined = meta?.targetProtocol || payload?._metadata?.targetProtocol;
    const endpoint: string = (meta?.endpoint || meta?.url || payload?._metadata?.endpoint || '') as string;
    const inferEntry = (): 'anthropic' | 'openai' => {
      if (targetProto === 'anthropic' || targetProto === 'openai') { return targetProto; }
      if (typeof endpoint === 'string' && endpoint.includes('/v1/messages')) { return 'anthropic'; }
      if (typeof endpoint === 'string' && (endpoint.includes('/v1/chat/completions') || endpoint.includes('/v1/completions'))) { return 'openai'; }
      // fallback: infer from body shape
      const rf = requestFormat;
      if (rf === 'anthropic') { return 'anthropic'; }
      return 'openai';
    };
    const entry = inferEntry();
    try { if (reqId) { this.entryByRequestId.set(reqId, entry); } } catch { /* ignore */ }

    // Canonicalize inbound to OpenAI regardless of entry
    if (requestFormat === 'anthropic') {
      // Debug presence of tools before conversion
      try {
        const tools = (payload as Record<string, unknown>)?.tools;
        const toolsIn = Array.isArray(tools) ? tools.length : 0;
        this.logger.logModule(this.id, 'tools-presence-before', { direction: 'anthropic->openai', toolsIn });
      } catch { /* ignore */ }

      const transformedRequest = this.convertAnthropicRequestToOpenAI(payload);
      // IMPORTANT: Do not perform sticky tool backfill/injection.
      // If caller omits tools this turn, we will NOT inject cached tools.

      this.logger.logTransformation(this.id, 'anthropic-to-openai-request', payload, transformedRequest);
      try { await this.captureConversion('anth-to-openai-request', requestParam, payload, transformedRequest); } catch { /* Empty catch block */ }
      // Debug presence of tools after conversion
      try {
        const tools = (transformedRequest as Record<string, unknown>)?.tools;
        const toolsOut = Array.isArray(tools) ? tools.length : 0;
        this.logger.logModule(this.id, 'tools-presence-after', { direction: 'anthropic->openai', toolsOut });
      } catch { /* ignore */ }
      const out = {
        ...transformedRequest,
        _metadata: {
          switchType: this.type,
          direction: 'anthropic-to-openai',
          timestamp: Date.now(),
          originalFormat: 'anthropic',
          targetFormat: 'openai'
        }
      } as Record<string, unknown>;
      const stamped = { ...(out as any), _metadata: { ...(out as any)?._metadata, entryProtocol: entry, targetProtocol: entry } };
      return isDto
<<<<<<< HEAD
        ? { ...dto!, data: out } as T
        : out as T;
    }

    if (requestFormat === 'openai') {
      // Convert OpenAI-style request to Anthropic-style when selected switch is Anthropic
      const transformedRequest = this.convertOpenAIRequestToAnthropic(payload);
      this.logger.logTransformation(this.id, 'openai-to-anthropic-request', payload, transformedRequest);
      try { await this.captureConversion('openai-to-anth-request', requestParam, payload, transformedRequest); } catch { /* Empty catch block */ }
=======
        ? { ...dto!, data: stamped }
        : ({ data: stamped, route: { providerId: 'unknown', modelId: 'unknown', requestId: 'unknown', timestamp: Date.now() }, metadata: {}, debug: { enabled: false, stages: {} } } as SharedPipelineRequest);
    }

    if (requestFormat === 'openai') {
      // Keep OpenAI as canonical. Optionally normalize arguments to strings.
      const normalized = this.normalizeOpenAIInbound(payload);
      this.logger.logTransformation(this.id, 'openai-canonical-request', payload, normalized);
      try { await this.captureConversion('openai-canonical-request', requestParam, payload, normalized); } catch { /* Empty catch block */ }
>>>>>>> 62fe0e65
      const out = {
        ...normalized,
        _metadata: {
          switchType: this.type,
          direction: 'openai-canonical',
          timestamp: Date.now(),
          originalFormat: 'openai',
          targetFormat: 'openai'
        }
      } as Record<string, unknown>;
      const stamped = { ...(out as any), _metadata: { ...(out as any)?._metadata, entryProtocol: entry, targetProtocol: entry } };
      return isDto
<<<<<<< HEAD
        ? { ...dto!, data: out } as T
        : out as T;
=======
        ? { ...dto!, data: stamped as any }
        : ({ data: stamped, route: { providerId: 'unknown', modelId: 'unknown', requestId: 'unknown', timestamp: Date.now() }, metadata: {}, debug: { enabled: false, stages: {} } } as SharedPipelineRequest);
>>>>>>> 62fe0e65
    }

    const passthrough = {
      ...payload as Record<string, unknown>,
      _metadata: {
        switchType: this.type,
        direction: 'passthrough',
        timestamp: Date.now(),
        originalFormat: requestFormat,
        targetFormat: requestFormat
      }
    } as Record<string, unknown>;
    const stamped = { ...(passthrough as any), _metadata: { ...(passthrough as any)?._metadata, entryProtocol: entry, targetProtocol: entry } };
    return isDto
<<<<<<< HEAD
      ? { ...dto!, data: passthrough } as T
      : passthrough as T;
=======
      ? { ...dto!, data: stamped }
      : ({ data: stamped, route: { providerId: 'unknown', modelId: 'unknown', requestId: 'unknown', timestamp: Date.now() }, metadata: {}, debug: { enabled: false, stages: {} } } as SharedPipelineRequest);
>>>>>>> 62fe0e65
  }

  async processOutgoing(responseParam: SharedPipelineResponse<OpenAIChatCompletionResponse | AnthropicResponse> | any): Promise<SharedPipelineResponse<OpenAIChatCompletionResponse | AnthropicResponse> | any> {
    if (!this.isInitialized) { throw new Error('AnthropicOpenAIConverter is not initialized'); }
    const isDto = responseParam && typeof responseParam === 'object' && 'data' in responseParam && 'metadata' in responseParam;
    let payload = isDto ? (responseParam as SharedPipelineResponse).data : responseParam;
    // Recursively unwrap nested { data: {...} } wrappers until reaching a shape that
    // actually contains OpenAI "choices" or Anthropic "content".
    const unwrap = (obj: any): any => {
      let cur = obj;
      const guard = new Set<any>();
      while (cur && typeof cur === 'object' && !Array.isArray(cur) && !guard.has(cur)) {
        guard.add(cur);
        if ('choices' in cur || 'content' in cur) { break; }
        if ('data' in cur && cur.data && typeof cur.data === 'object') { cur = cur.data; continue; }
        break;
      }
      return cur;
    };
    payload = unwrap(payload);
    const responseFormat = detectResponseFormat(payload);

    // Decide target protocol based on sticky entry (or fallback to metadata/url)
    const reqId: string | undefined = isDto ? ((responseParam as SharedPipelineResponse).metadata as any)?.requestId : undefined;
    let entry: 'anthropic' | 'openai' | null = null;
    if (reqId && this.entryByRequestId.has(reqId)) {
      entry = this.entryByRequestId.get(reqId)!;
      try { this.entryByRequestId.delete(reqId); } catch { /* ignore */ }
    } else {
      // fallback: inspect metadata on body
      const meta: any = (isDto ? (responseParam as any)?.metadata : (payload as any)?._metadata) || {};
      const targetProto = meta?.targetProtocol || meta?.entryProtocol;
      if (targetProto === 'anthropic' || targetProto === 'openai') { entry = targetProto; }
      // else leave null, will decide based on format and prefer openai
    }

    // Attempt to extract tool schemas from the original request context (if available)
    // so we can normalize OpenAI tool_calls → Anthropic tool_use against declared schemas.
    const toolSchemaMap = this.extractToolSchemaMapFromContext(responseParam);

    if (entry === 'anthropic' || (entry === null && responseFormat === 'openai')) {
      // Debug: presence of tool_calls in OpenAI response before conversion
      try {
        const toolCalls = Array.isArray((payload as any)?.choices?.[0]?.message?.tool_calls)
          ? (payload as any).choices[0].message.tool_calls.length
          : 0;
        this.logger.logModule(this.id, 'tools-presence-outgoing', { direction: 'openai->anthropic', toolCalls });
      } catch { /* ignore */ }
      const transformedResponse = this.convertOpenAIResponseToAnthropic(payload, toolSchemaMap);
      this.logger.logTransformation(this.id, 'openai-to-anthropic-response', payload, transformedResponse);
      try { await this.captureConversion('openai-to-anth-response', responseParam, payload, transformedResponse); } catch { /* Empty catch block */ }
      const out = {
        ...transformedResponse,
        _metadata: {
          ...(payload?._metadata || {}),
          switchType: this.type,
          direction: 'openai-to-anthropic',
          responseTimestamp: Date.now(),
          originalFormat: 'openai',
          targetFormat: 'anthropic'
        }
      } as Record<string, unknown>;
      return isDto ? { ...(responseParam as SharedPipelineResponse), data: out } : out;
    }

    // OpenAI target path: convert Anthropic -> OpenAI when needed
    if (entry === 'openai' && responseFormat === 'anthropic') {
      const transformedResponse = this.convertAnthropicResponseToOpenAI(payload);
      this.logger.logTransformation(this.id, 'anthropic-to-openai-response', payload, transformedResponse);
      try { await this.captureConversion('anth-to-openai-response', responseParam, payload, transformedResponse); } catch { /* ignore */ }
      const out = {
        ...transformedResponse,
        _metadata: {
          ...(payload?._metadata || {}),
          switchType: this.type,
          direction: 'anthropic-to-openai',
          responseTimestamp: Date.now(),
          originalFormat: 'anthropic',
          targetFormat: 'openai'
        }
      } as Record<string, unknown>;
      return isDto ? { ...(responseParam as SharedPipelineResponse), data: out } : out;
    }

    const passthrough = {
      ...payload,
      _metadata: {
        ...(payload?._metadata || {}),
        switchType: this.type,
        direction: 'passthrough',
        responseTimestamp: Date.now(),
        originalFormat: responseFormat,
        targetFormat: responseFormat
      }
    } as Record<string, unknown>;
    return isDto ? { ...(responseParam as SharedPipelineResponse), data: passthrough } : passthrough;
  }

  async transformRequest(input: any): Promise<any> {
    // If DTO, delegate to processIncoming to keep DTO shape
    const isDto = input && typeof input === 'object' && 'data' in input && 'route' in input;
    if (isDto) { return this.processIncoming(input as SharedPipelineRequest); }
    // Plain object: convert plain→plain
    let payload = input as any;
    if (payload && typeof payload === 'object' && 'data' in payload) {
      const inner = (payload as Record<string, unknown>)['data'];
      if (inner && typeof inner === 'object' && (('choices' in (inner as Record<string, unknown>)) || ('content' in (inner as Record<string, unknown>)))) {
        payload = inner as unknown;
      }
    }
    const requestFormat = detectRequestFormat(payload);
    if (requestFormat === 'anthropic') {
      return this.convertAnthropicRequestToOpenAI(payload);
    }
    if (requestFormat === 'openai') {
      return this.convertOpenAIRequestToAnthropic(payload);
    }
    return payload;
  }

  async transformResponse(input: any): Promise<any> {
    // If DTO, delegate to processOutgoing to keep DTO shape
    const isDto = input && typeof input === 'object' && 'data' in input && 'metadata' in input;
    if (isDto) { return this.processOutgoing(input as SharedPipelineResponse); }
    // Plain object: convert plain→plain
    // Recursively unwrap nested data wrappers for plain object input as well
    const unwrap = (obj: any): any => {
      let cur = obj;
      const seen = new Set<any>();
      while (cur && typeof cur === 'object' && !Array.isArray(cur) && !seen.has(cur)) {
        seen.add(cur);
        if ('choices' in cur || 'content' in cur) { break; }
        if ('data' in cur && cur.data && typeof cur.data === 'object') { cur = cur.data; continue; }
        break;
      }
      return cur;
    };
    const payload = unwrap(input as any);
    const responseFormat = detectResponseFormat(payload);
    if (responseFormat === 'openai') {
      const out = this.convertOpenAIResponseToAnthropic(payload, this.extractToolSchemaMapFromContext(input));
      try { await this.captureConversion('openai-to-anth-response-plain', undefined as any, payload, out); } catch { /* Empty catch block */ }
<<<<<<< HEAD
=======
      return out;
    }
    if (responseFormat === 'anthropic') {
      const out = this.convertAnthropicResponseToOpenAI(payload);
      try { await this.captureConversion('anth-to-openai-response-plain', undefined as any, payload, out); } catch { /* ignore */ }
>>>>>>> 62fe0e65
      return out;
    }
    return payload;
  }

  private async captureConversion(kind: string, dto: any, input: any, output: any): Promise<void> {
    try {
      const home = os.homedir();
      const baseDir = path.join(home, '.routecodex', 'codex-samples', 'anth-replay');
      await fs.mkdir(baseDir, { recursive: true });
      const requestId = (dto && dto.route && dto.route.requestId) ? String(dto.route.requestId) : `conv_${Date.now()}`;
      const summarize = (obj: any) => {
        const sum: any = { hasChoices: !!obj?.choices, hasContent: Array.isArray(obj?.content) };
        try {
          const tc = obj?.choices?.[0]?.message?.tool_calls;
          if (Array.isArray(tc)) {
            sum.openai_tool_calls = tc.map((t: any) => ({ id: t?.id, name: t?.function?.name, args: t?.function?.arguments }));
          }
        } catch { /* Empty catch block */ }
        try {
          const blocks = Array.isArray(obj?.content) ? obj.content : [];
          const tus = blocks.filter((b: any) => b && b.type === 'tool_use');
          if (tus.length) {
            sum.anthropic_tool_use = tus.map((b: any) => ({ id: b?.id, name: b?.name, input: b?.input }));
          }
        } catch { /* Empty catch block */ }
        return sum;
      };
      const payload = {
        requestId,
        moduleId: this.id,
        kind,
        timestamp: Date.now(),
        inputSummary: summarize(input),
        outputSummary: summarize(output),
        input,
        output,
      };
      const file = path.join(baseDir, `llmswitch-trace_${kind}_${requestId}.json`);
      await fs.writeFile(file, JSON.stringify(payload, null, 2), 'utf-8');
    } catch {
      // ignore capture failures
    }
  }

  private convertAnthropicRequestToOpenAI(request: any): any {
    const { requestMappings } = this.conversionConfig;
    const transformed: any = {};
    // Build OpenAI-style messages from Anthropic system + messages
    const msgs: any[] = [];
    if (request.system) {
      const sys = Array.isArray(request.system) ? request.system.map((s: any) => (typeof s === 'string' ? s : '')).join('\n') : String(request.system);
      if (sys && sys.length > 0) { msgs.push({ role: 'system', content: sys }); }
    }
    // Index Anthropic tool schemas by (lowercased) name for argument normalization
    const toolSchemaByName: Map<string, any> = new Map();
    if (Array.isArray((request as any)?.tools)) {
      for (const t of (request as any).tools) {
        if (t && typeof t.name === 'string') {
          toolSchemaByName.set(String(t.name).toLowerCase(), (t as any).input_schema || {});
        }
      }
    }

    for (const m of (request.messages || [])) {
      const role = m.role || 'user';
      const blocks = Array.isArray(m.content)
        ? m.content
        : (typeof m.content === 'string' ? [{ type: 'text', text: m.content }] : []);

      // Tool use -> OpenAI tool_calls on assistant message (robust unwrapping; drop empty/invalid input)
      const toolUses = blocks.filter((b: any) => b && b.type === 'tool_use');
      if (role === 'assistant' && toolUses.length > 0) {
        // local coercer mirrors finalizeToolUseBlock
        const coerce = (val: any): any => {
          if (val === undefined || val === null) { return {}; }
          if (typeof val === 'object') { return val; }
          if (typeof val !== 'string') { return { _raw: String(val) }; }
          const s = val.trim(); if (!s) {return {};}
          const strict = safeParse(s); if (strict !== undefined) {return strict;}
          const fence = s.match(/```(?:json)?\s*([\s\S]*?)\s*```/i); const jsonCandidate = fence ? fence[1] : s;
          const objMatch = jsonCandidate.match(/\{[\s\S]*\}/); if (objMatch) { const p = safeParse(objMatch[0]); if (p !== undefined) {return p;} }
          const arrMatch = jsonCandidate.match(/\[[\s\S]*\]/); if (arrMatch) { const p = safeParse(arrMatch[0]); if (p !== undefined) {return p;} }
          let tstr = jsonCandidate.replace(/'([^']*)'/g, '"$1"');
          tstr = tstr.replace(/([{,\s])([A-Za-z_][A-Za-z0-9_-]*)\s*:/g, '$1"$2":');
          const jj = safeParse(tstr); if (jj !== undefined) {return jj;}
          // key=value fallback
          const obj: Record<string, any> = {};
          const parts = s.split(/[\n,]+/).map(p => p.trim()).filter(Boolean);
          for (const p of parts) {
            const m = p.match(/^([A-Za-z_][A-Za-z0-9_-]*)\s*[:=]\s*(.+)$/);
            if (!m) {continue;} const k = m[1]; let v = m[2].trim();
            if ((v.startsWith('"') && v.endsWith('"')) || (v.startsWith("'") && v.endsWith("'"))) { v = v.slice(1, -1); }
            const pv = safeParse(v); if (pv !== undefined) { obj[k] = pv; continue; }
            if (/^(true|false)$/i.test(v)) { obj[k] = /^true$/i.test(v); continue; }
            if (/^-?\d+(?:\.\d+)?$/.test(v)) { obj[k] = Number(v); continue; }
            obj[k] = v;
          }
          return Object.keys(obj).length ? obj : { _raw: s };
        };

        const unwrap = (o: any): any => {
          let cur = o;
          const seen = new Set<any>();
          const keys = ['input','args','arguments','parameters','data','payload'];
          while (cur && typeof cur === 'object' && !Array.isArray(cur) && !seen.has(cur)) {
            seen.add(cur);
            const ks = Object.keys(cur);
            if (ks.length === 1 && keys.includes(ks[0])) { const inner = (cur as any)[ks[0]]; cur = typeof inner === 'string' ? coerce(inner) : inner; continue; }
            break;
          }
          return cur;
        };

        const tool_calls = toolUses.map((t: any) => {
          let inputObj: any = t?.input;
          if (typeof inputObj === 'string') {inputObj = coerce(inputObj);}
          if (Array.isArray(inputObj)) {
            const objs = inputObj.filter((x: any) => x && typeof x === 'object' && !Array.isArray(x));
            if (objs.length) {
              inputObj = objs.reduce((acc: any, cur: any) => { for (const [k,v] of Object.entries(cur)) { if (!(k in acc)) {acc[k]=v;} } return acc; }, {});
            } else {
              const prim = inputObj.find((x: any) => x != null && (typeof x === 'string' || typeof x === 'number' || typeof x === 'boolean'));
              inputObj = prim != null ? { _raw: String(prim) } : {};
            }
          }
          inputObj = unwrap(inputObj);
          if (!inputObj || typeof inputObj !== 'object') {return undefined;}

          const toolName: string = typeof t?.name === 'string' ? t.name : 'tool';
          const schema = toolSchemaByName.get(toolName.toLowerCase());
          const norm = normalizeArgsBySchema(inputObj, schema);
          if (!(norm && norm.ok && norm.value && typeof norm.value === 'object' && Object.keys(norm.value).length>0)) {
            return undefined; // drop empty/invalid
          }
          const finalArgs = norm.value as Record<string, unknown>;
          return {
            id: t.id || t.tool_use_id || `call_${Math.random().toString(36).slice(2)}`,
            type: 'function',
            function: { name: toolName, arguments: safeStringify(finalArgs) }
          };
        }).filter(Boolean);
        if (tool_calls.length > 0) {
          msgs.push({ role: 'assistant', content: '', tool_calls });
        } else {
          // No valid tool_calls to emit; fall back to any text blocks
          const text = blocks
            .filter((b: any) => b && b.type === 'text' && typeof b.text === 'string')
            .map((b: any) => b.text)
            .join('\n');
          if (text) { msgs.push({ role: 'assistant', content: text }); }
        }
        continue;
      }

      // Tool result -> OpenAI tool role message
      const toolResults = blocks.filter((b: any) => b && b.type === 'tool_result');
      if (toolResults.length > 0) {
        for (const tr of toolResults) {
          const content = typeof tr.content === 'string' ? tr.content : safeStringify(tr.content || {});
          msgs.push({ role: 'tool', content, tool_call_id: tr.tool_use_id || tr.id || '' });
        }
        // Also append any user/assistant text blocks in same message
        const text = blocks
          .filter((b: any) => b && b.type === 'text' && typeof b.text === 'string')
          .map((b: any) => b.text)
          .join('\n');
        if (text) { msgs.push({ role, content: text }); }
        continue;
      }

      // Plain user/assistant text-only
      const text = blocks
        .filter((b: any) => b && b.type === 'text' && typeof b.text === 'string')
        .map((b: any) => b.text)
        .join('\n');
      msgs.push({ role, content: text });
    }
    transformed.messages = msgs;
    if (request.model) {
      transformed.model = request.model;
    } else if ((request as any)?.route?.modelId) {
      transformed.model = (request as any).route.modelId;
    }
    if (this.enableTools && request.tools) { transformed.tools = this.convertAnthropicToolsToOpenAI(request.tools); }
    // tool_choice mapping (Anthropic -> OpenAI)
    if (request.tool_choice) {
      transformed.tool_choice = this.mapAnthropicToolChoiceToOpenAI(request.tool_choice);
    }
    this.copyParameters(request, transformed, requestMappings.parameters);
    return transformed;
  }

  // Normalize OpenAI inbound request (make sure tool_calls args are strings)
  private normalizeOpenAIInbound(request: any): any {
    if (!request || typeof request !== 'object') { return request; }
    const out = { ...request };
    if (Array.isArray(out.messages)) {
      out.messages = out.messages.map((m: any) => {
        if (!m || typeof m !== 'object') { return m; }
        if (m.role === 'assistant' && Array.isArray(m.tool_calls)) {
          m = { ...m, tool_calls: m.tool_calls.map((tc: any) => {
            if (!tc || typeof tc !== 'object') { return tc; }
            const fn = tc.function || {};
            if (fn && typeof fn === 'object' && fn.arguments !== undefined && typeof fn.arguments !== 'string') {
              try { fn.arguments = JSON.stringify(fn.arguments); } catch { fn.arguments = String(fn.arguments); }
            }
            return { ...tc, function: fn };
          }) };
        }
        return m;
      });
    }
    return out;
  }

  private convertOpenAIRequestToAnthropic(request: any): any {
    const out: any = {};
    // Extract system message from OpenAI messages
    const msgs: any[] = Array.isArray(request?.messages) ? request.messages : [];
    const sysMsg = msgs.find((m: any) => m && m.role === 'system' && typeof m.content === 'string');
    if (sysMsg && typeof sysMsg.content === 'string') {
      out.system = sysMsg.content;
    }
    // Build Anthropic messages
    const contentMsgs: any[] = [];
    const producedToolIds = new Set<string>();

    // Build a local schema map (from OpenAI request.tools) to normalize arguments
    const reqToolSchemaMap: Map<string, any> | undefined = (() => {
      try {
        const map = new Map<string, any>();
        if (Array.isArray(request?.tools)) {
          for (const t of request.tools) {
            const fn = (t as any)?.function;
            if (fn && typeof fn.name === 'string') {
              let parameters = fn.parameters;
              if (typeof parameters === 'string') { try { parameters = JSON.parse(parameters); } catch { parameters = {}; } }
              map.set(fn.name.toLowerCase(), parameters || {});
            }
          }
        }
        return map.size ? map : undefined;
      } catch { return undefined; }
    })();

    for (const m of msgs) {
      if (!m || typeof m !== 'object') {continue;}
      if (m.role === 'system') {continue;} // moved to out.system
      const role = m.role === 'assistant' ? 'assistant' : (m.role === 'user' ? 'user' : (m.role === 'tool' ? 'user' : m.role));
      const blocks: any[] = [];
      // Assistant tool_calls -> tool_use blocks
      if (m.role === 'assistant') {
        const toolCalls: any[] = Array.isArray((m as any).tool_calls) ? (m as any).tool_calls : [];
        for (const tc of toolCalls) {
          const name = tc?.function?.name || 'tool';
          const rawArgs = tc?.function?.arguments;
          const built = this.finalizeToolUseBlock(name, rawArgs, reqToolSchemaMap);
          if (!built) { continue; }
          producedToolIds.add(built.id);
          blocks.push(built);
        }
      }
      // Tool role -> tool_result
      if (m.role === 'tool') {
        const tool_call_id = typeof (m as any).tool_call_id === 'string' ? (m as any).tool_call_id : '';
        const content = typeof m.content === 'string' ? m.content : (typeof m.content === 'object' ? JSON.stringify(m.content) : String(m.content ?? ''));
        if (tool_call_id && producedToolIds.has(tool_call_id)) {
          blocks.push({ type: 'tool_result', tool_use_id: tool_call_id, content });
        } else if (content) {
          blocks.push({ type: 'text', text: content });
        }
      }
      // Text content
      if (typeof m.content === 'string' && m.content.length > 0) {
        blocks.push({ type: 'text', text: m.content });
      } else if (Array.isArray(m.content)) {
        for (const part of m.content) {
          if (part && typeof part === 'object' && typeof (part as any).text === 'string') {
            blocks.push({ type: 'text', text: (part as any).text });
          }
        }
      }
      contentMsgs.push({ role, content: blocks.length ? blocks : [{ type: 'text', text: '' }] });
    }
    out.messages = contentMsgs;
    if (request.model) { out.model = request.model; }
    if (typeof request.max_tokens === 'number') { out.max_tokens = request.max_tokens; }
    if (typeof request.temperature === 'number') { out.temperature = request.temperature; }
    if (typeof request.top_p === 'number') { out.top_p = request.top_p; }
    // Tools mapping
    // Tools + tool_choice mapping (preserve semantics):
    // - OpenAI 'none' means disable tools => for Anthropic, omit tools entirely
    const oaiToolChoice = request.tool_choice;
    const disableTools = (typeof oaiToolChoice === 'string' && oaiToolChoice === 'none');
    if (this.enableTools && Array.isArray(request.tools) && !disableTools) {
      out.tools = request.tools.map((t: any) => {
        const fn = t?.function || {};
        const name = fn?.name;
        const description = fn?.description;
        let parameters = fn?.parameters;
        if (typeof parameters === 'string') { try { parameters = JSON.parse(parameters); } catch { parameters = {}; } }
        return { name, description, input_schema: parameters || {} };
      });
    }
    if (!disableTools && oaiToolChoice !== undefined) {
      const mapped = this.mapOpenAIToolChoiceToAnthropic(oaiToolChoice);
      if (mapped !== undefined) { out.tool_choice = mapped; }
    }
    // stream passthrough
    if (typeof request.stream === 'boolean') { out.stream = request.stream; }
    return out;
  }

  // Normalize OpenAI arguments to Anthropic tool input schema; return null to drop invalid
  private normalizeArgsForAnthropic(toolName: string, args: any): Record<string, unknown> | null {
    const name = String(toolName || '').toLowerCase();
    const hasKeys = (o: any) => o && typeof o === 'object' && Object.keys(o).length > 0;
    if (!args || typeof args !== 'object') { return null; }

    if (Array.isArray(args)) {
      const objects = args.filter((item) => item && typeof item === 'object' && !Array.isArray(item) && Object.keys(item).length > 0);
      if (!objects.length) { return null; }
      const merged = objects.reduce((acc: Record<string, unknown>, curr: Record<string, unknown>) => {
        for (const [key, value] of Object.entries(curr)) {
          if (!(key in acc)) {
            acc[key] = value;
          }
        }
        return acc;
      }, {} as Record<string, unknown>);
      args = merged;
    }

    const obj: any = { ...args };
    const take = (o: any, keys: string[]) => {
      const out: any = {};
      for (const k of keys) { if (k in o) {out[k] = o[k];} }
      return out;
    };

    if (name === 'bash' || name === 'shell') {
      let command = obj.command;
      if (Array.isArray(command)) { command = command.map((x: any) => String(x)).join(' '); }
      else if (typeof command !== 'string') { command = ''; }
      command = String(command).trim();
      if (!command) { return null; }
      const out: any = { command };
      if (typeof obj.timeout === 'number') {out.timeout = obj.timeout;}
      if (typeof obj.description === 'string') {out.description = obj.description;}
      if (typeof obj.run_in_background === 'boolean') {out.run_in_background = obj.run_in_background;}
      return out;
    }

    if (name === 'read') {
      obj.file_path = obj.file_path || obj.filepath || obj.file || obj.path;
      const out = take(obj, ['file_path','offset','limit']);
      if (!out.file_path || typeof out.file_path !== 'string' || !out.file_path.trim()) { return null; }
      return out;
    }

    if (name === 'write') {
      obj.file_path = obj.file_path || obj.filepath || obj.file || obj.path;
      obj.content = obj.content || obj.text || obj.data;
      const out = take(obj, ['file_path','content']);
      if (!out.file_path || typeof out.file_path !== 'string' || !out.file_path.trim()) { return null; }
      if (!out.content || typeof out.content !== 'string') { return null; }
      return out;
    }

    if (name === 'edit') {
      obj.file_path = obj.file_path || obj.filepath || obj.file || obj.path;
      obj.old_string = obj.old_string || obj.old || obj.from || obj.before;
      obj.new_string = obj.new_string || obj.new || obj.to || obj.after;
      const out = take(obj, ['file_path','old_string','new_string','replace_all']);
      if (!out.file_path || typeof out.file_path !== 'string' || !out.file_path.trim()) { return null; }
      if (!out.old_string || typeof out.old_string !== 'string') { return null; }
      if (!out.new_string || typeof out.new_string !== 'string') { return null; }
      return out;
    }

    if (name === 'glob') {
      obj.pattern = obj.pattern || obj.glob || obj.include;
      // accept array includes
      if (Array.isArray(obj.pattern)) { obj.pattern = obj.pattern.join(','); }
      const out = take(obj, ['pattern']);
      if (!out.pattern || typeof out.pattern !== 'string') { return null; }
      return out;
    }

    if (name === 'grep' || name === 'search') {
      obj.pattern = obj.pattern || obj.query || obj.regex;
      obj.path = obj.path || obj.dir;
      obj.glob = obj.glob || obj.include;
      // accept array includes/globs
      if (Array.isArray(obj.glob)) { obj.glob = obj.glob.join(','); }
      const out = take(obj, ['pattern','path','glob']);
      if (!out.pattern || typeof out.pattern !== 'string') { return null; }
      return out;
    }

    return hasKeys(obj) ? obj : null;
  }

  private convertOpenAIResponseToAnthropic(response: any, toolSchemaMap?: Map<string, any>): any {
    const { responseMappings } = this.conversionConfig;
    const transformed: any = {};
    if (response.choices && response.choices.length > 0) {
      const choice = response.choices[0];
      const message = choice.message || {};
      // Ensure Anthropic message has explicit type
      transformed.type = 'message';
      transformed.role = message.role || 'assistant';
      const blocks: any[] = [];
      if (message.content) {
        if (Array.isArray(message.content)) {
          // If upstream already returns array-like content blocks, map text items
          for (const c of message.content) {
            if (typeof c === 'string') { blocks.push({ type: 'text', text: c }); }
            else if (c && typeof c === 'object' && typeof c.text === 'string') { blocks.push({ type: 'text', text: c.text }); }
          }
        } else if (typeof message.content === 'string') {
          blocks.push({ type: 'text', text: message.content });
        }
      }
      // Some providers (e.g., GLM coding API) return reasoning_content instead of content
      if (typeof (message as any).reasoning_content === 'string' && (message as any).reasoning_content.length > 0) {
        blocks.push({ type: 'text', text: (message as any).reasoning_content });
      }
      if (this.enableTools) {
        // OpenAI multi-tool schema
        if (message.tool_calls) {
          const toolBlocks = this.convertOpenAIToolCallsToAnthropic(message.tool_calls, toolSchemaMap);
          blocks.push(...toolBlocks);
        }
        // Legacy single function_call schema
        if (message.function_call) {
          const fc: any = (message as any).function_call;
          const name = fc?.name || 'tool';
          const rawArgs = fc?.arguments || '';
          const built = this.finalizeToolUseBlock(name, rawArgs, toolSchemaMap);
          if (built) { blocks.push(built); }
        }
      }
      // Ensure content has at least one text block for Anthropic schema compliance
      if (blocks.length === 0) {
        blocks.push({ type: 'text', text: '' });
      }
      transformed.content = blocks;
      // Map finish_reason. If any tool calls present, prefer 'tool_use' to drive client tool flow.
      const hasToolCalls = Array.isArray(blocks) && blocks.some((b: any) => b && b.type === 'tool_use');
      const hasLegacyFn = !!(message as any).function_call;
      if (hasToolCalls) {
        transformed.stop_reason = 'tool_use';
      } else if (choice.finish_reason) {
        transformed.stop_reason = responseMappings.finishReason.mapping[choice.finish_reason] || 'end_turn';
      } else {
        transformed.stop_reason = 'end_turn';
      }
    }
    if (response.usage) {transformed.usage = this.convertUsageStats(response.usage, (responseMappings as any).usage.fieldMapping);}
    if (response.id) {transformed.id = response.id;}
    if (response.model) {transformed.model = response.model;}
    if (response.created) {transformed.created = response.created;}
    return transformed;
  }

  private convertAnthropicResponseToOpenAI(response: any): any {
    const out: any = {
      id: response?.id || `chatcmpl_${Date.now()}`,
      object: 'chat.completion',
      created: Math.floor(Date.now() / 1000),
      model: response?.model || 'unknown',
      choices: [
        {
          index: 0,
          message: { role: 'assistant', content: '' as any },
          finish_reason: undefined as any
        }
      ]
    };
    const choice = out.choices[0];
    const blocks = Array.isArray(response?.content) ? response.content : [];
    const toolCalls: any[] = [];
    const textParts: string[] = [];
    for (const b of blocks) {
      if (!b || typeof b !== 'object') { continue; }
      if (b.type === 'text' && typeof b.text === 'string') {
        textParts.push(b.text);
      }
      if (b.type === 'tool_use') {
        const name = typeof b.name === 'string' ? b.name : 'tool';
        let args = b.input;
        if (typeof args !== 'string') { try { args = JSON.stringify(args ?? {}); } catch { args = '{}'; } }
        toolCalls.push({ id: b.id || `call_${Math.random().toString(36).slice(2)}`, type: 'function', function: { name, arguments: args } });
      }
    }
    // Set assistant message
    const contentStr = textParts.join('\n');
    if (toolCalls.length > 0) {
      choice.message = { role: 'assistant', content: contentStr || '', tool_calls: toolCalls };
      choice.finish_reason = 'tool_calls';
    } else {
      choice.message = { role: 'assistant', content: contentStr };
      choice.finish_reason = response?.stop_reason ? this.conversionConfig.responseMappings?.finishReason?.mapping?.[response.stop_reason] || 'stop' : 'stop';
    }
    if (response?.usage && typeof response.usage === 'object') {
      const u = response.usage;
      out.usage = {
        prompt_tokens: u.input_tokens ?? u.prompt_tokens,
        completion_tokens: u.output_tokens ?? u.completion_tokens,
        total_tokens: u.total_tokens ?? ((u.input_tokens || 0) + (u.output_tokens || 0))
      };
    }
    return out;
  }

  private convertAnthropicToolsToOpenAI(tools: any[]): any[] {
    if (!tools) {return [];}
    return tools.map(tool => ({ type: 'function', function: { name: tool.name, description: tool.description, parameters: tool.input_schema } }));
  }

  private convertOpenAIToolCallsToAnthropic(toolCalls: any[], toolSchemaMap?: Map<string, any>): any[] {
    if (!toolCalls) {return [];}
    const out: any[] = [];
    const coerceArgs = (raw: any): any => {
      if (raw === undefined || raw === null) { return {}; }
      if (typeof raw === 'object') { return raw; }
      if (typeof raw !== 'string') { return { _raw: String(raw) }; }
      const s = raw.trim();
      if (!s) { return {}; }
      // Try strict JSON first
      const j = safeParse(s);
      if (j !== undefined) { return j; }
      // Try fenced or substring JSON
      const fence = s.match(/```(?:json)?\s*([\s\S]*?)\s*```/i);
      const jsonCandidate = fence ? fence[1] : s;
      const objMatch = jsonCandidate.match(/\{[\s\S]*\}/);
      if (objMatch) { const p = safeParse(objMatch[0]); if (p !== undefined) {return p;} }
      const arrMatch = jsonCandidate.match(/\[[\s\S]*\]/);
      if (arrMatch) { const p = safeParse(arrMatch[0]); if (p !== undefined) {return p;} }
      // Try json-ish: single quotes and unquoted keys
      let t = jsonCandidate.replace(/'([^']*)'/g, '"$1"');
      t = t.replace(/([{,\s])([A-Za-z_][A-Za-z0-9_-]*)\s*:/g, '$1"$2":');
      const jj = safeParse(t);
      if (jj !== undefined) { return jj; }
      // Try key=value lines
      const obj: Record<string, any> = {};
      const parts = s.split(/[\n,]+/).map(p => p.trim()).filter(Boolean);
      for (const p of parts) {
        const m = p.match(/^([A-Za-z_][A-Za-z0-9_-]*)\s*[:=]\s*(.+)$/);
        if (!m) {continue;}
        const key = m[1];
        let val = m[2].trim();
        if ((val.startsWith('"') && val.endsWith('"')) || (val.startsWith("'") && val.endsWith("'"))) { val = val.slice(1, -1); }
        const pv = safeParse(val);
        if (pv !== undefined) { obj[key] = pv; continue; }
        if (/^(true|false)$/i.test(val)) { obj[key] = /^true$/i.test(val); continue; }
        if (/^-?\d+(?:\.\d+)?$/.test(val)) { obj[key] = Number(val); continue; }
        obj[key] = val;
      }
      if (Object.keys(obj).length) { return obj; }
      return { _raw: s };
    };

    for (const call of toolCalls) {
      const rawName = call?.function?.name;
      const rawArgs = call?.function?.arguments;
      const built = this.finalizeToolUseBlock(rawName, rawArgs, toolSchemaMap, call?.id);
      if (built) { out.push(built); }
    }
    return out;
  }

  /**
   * Canonicalize common tool names and arguments into the shapes expected by clients.
   * This layer is protocol conversion (OpenAI -> Anthropic), so it's the right place
   * to normalize standard tools independent of provider quirks.
   */
  private normalizeStandardToolCall(rawName: any, rawArgs: any): { name: string; args: Record<string, unknown> } {
    const name0 = typeof rawName === 'string' ? rawName : '';
    const lower = name0.toLowerCase();
    const argsIn = (rawArgs && typeof rawArgs === 'object') ? rawArgs as Record<string, unknown> : {};

    // Helper coercers
    const toStr = (v: any, d = '') => (typeof v === 'string' ? v : (v == null ? d : String(v)));
    const toBool = (v: any, d = false) => (typeof v === 'boolean' ? v : (v == null ? d : String(v).toLowerCase() === 'true'));
    const toInt = (v: any, d = 1) => { const n = Number.parseInt(String(v), 10); return Number.isFinite(n) && n > 0 ? n : d; };

    // Canonicalize common coding-agent tools similar to Claude Code Router
    // apply_patch => ensure argument { input: string }
    if (lower === 'apply_patch' || lower === 'applypatch') {
      let input = '';
      if (typeof (argsIn as any).input === 'string' && (argsIn as any).input.trim()) { input = (argsIn as any).input; }
      else if (typeof (argsIn as any).patch === 'string' && (argsIn as any).patch.trim()) { input = (argsIn as any).patch; }
      else if (typeof (argsIn as any).diff === 'string' && (argsIn as any).diff.trim()) { input = (argsIn as any).diff; }
      else if (typeof (argsIn as any)._raw === 'string' && (argsIn as any)._raw.includes('*** Begin Patch')) { input = (argsIn as any)._raw; }
      else if (Array.isArray((argsIn as any).command) && String((argsIn as any).command[0]) === 'apply_patch') {
        input = String((argsIn as any).command.slice(1).join(' '));
      }
      return { name: 'apply_patch', args: { input } };
    }

    // update_plan => ensure { explanation?: string, plan: [] }
    if (lower === 'update_plan') {
      const plan = Array.isArray((argsIn as any).plan) ? (argsIn as any).plan : [];
      const explanation = typeof (argsIn as any).explanation === 'string' ? (argsIn as any).explanation : '';
      return { name: 'update_plan', args: { explanation, plan } };
    }

    // shell => ensure { command: string[] }
    if (lower === 'shell') {
      const cmd = (argsIn as any).command;
      const tryParseArray = (s: string): string[] | null => { try { const a = JSON.parse(s); return Array.isArray(a) ? a.map(String) : null; } catch { return null; } };
      if (typeof cmd === 'string') {
        const parsed = tryParseArray(cmd);
        return { name: 'shell', args: { command: parsed || ['bash','-lc',cmd] } };
      } else if (Array.isArray(cmd)) {
        return { name: 'shell', args: { command: cmd.map(String) } };
      }
      return { name: 'shell', args: { ...(argsIn as any) } };
    }

    // Read: canonical name 'Read', arguments must use { file_path }
    if (['read', 'read_file', 'readfile', 'mcp__read__read', 'mcp__read-file__readfile', 'readfileexact', 'read_file_exact'].includes(lower)) {
      // Handle empty args by inferring common defaults based on context
      if (!argsIn || typeof argsIn !== 'object' || Object.keys(argsIn).length === 0) {
        // For empty Read args, provide common defaults to prevent validation errors
        return { name: 'Read', args: { file_path: 'README.md' } };
      }
      
      const file_path = toStr(
        (argsIn as any)['file_path'] ??
        (argsIn as any)['filepath'] ??
        (argsIn as any)['file'] ??
        (argsIn as any)['path'] ??
        ((Array.isArray((argsIn as any)['paths']) && (argsIn as any)['paths'][0]) ? String((argsIn as any)['paths'][0]) : '') ??
        (argsIn as any)['_raw']
      );
      const offset = (argsIn as any)['offset'];
      const limit = (argsIn as any)['limit'];
      const out: Record<string, unknown> = { file_path };
      if (offset !== undefined) {out.offset = offset;}
      if (limit !== undefined) {out.limit = limit;}
      return { name: 'Read', args: out };
    }

    // Search: canonical name 'Search', arguments { pattern, path?, glob? }
    if (['search', 'search_files', 'searchfiles', 'grep', 'mcp__search__search', 'ripgrep', 'rg'].includes(lower)) {
      const pattern = toStr(argsIn['pattern'] ?? (argsIn as any)['query'] ?? (argsIn as any)['regex'] ?? (argsIn as any)['_raw']);
      const basePath = toStr(argsIn['path'] ?? (argsIn as any)['dir'] ?? '');
      const glob = toStr((argsIn as any)['glob'] ?? (argsIn as any)['include'] ?? '');
      const out: Record<string, unknown> = { pattern };
      if (basePath) { out.path = basePath; }
      if (glob) { out.glob = glob; }
      return { name: 'Search', args: out };
    }

    // Glob: canonical name 'Glob', arguments { pattern }
    if (['glob', 'mcp__glob__glob'].includes(lower)) {
      const pattern = toStr((argsIn as any)['pattern'] ?? (argsIn as any)['glob'] ?? (argsIn as any)['_raw']);
      return { name: 'Glob', args: { pattern } };
    }

    // Sequential thinking: canonical name 'sequential-thinking', coerce fields
    if (lower.includes('sequential-thinking') || lower === 'sequentialthinking' || lower === 'mcp__sequential-thinking__sequentialthinking') {
      const thought = toStr(argsIn['thought'] ?? (argsIn as any)['text'] ?? (argsIn as any)['message'] ?? (argsIn as any)['_raw']);
      const nextThoughtNeeded = toBool(argsIn['nextThoughtNeeded'] ?? (argsIn as any)['next_thought_needed'] ?? (argsIn as any)['next'], true);
      const thoughtNumber = toInt(argsIn['thoughtNumber'] ?? (argsIn as any)['thought_number'] ?? 1, 1);
      const totalThoughts = toInt(argsIn['totalThoughts'] ?? (argsIn as any)['total_thoughts'] ?? (argsIn as any)['total'] ?? Math.max(1, Number(thoughtNumber)), 1);
      const mapped: Record<string, unknown> = { thought, nextThoughtNeeded, thoughtNumber, totalThoughts };
      if ('isRevision' in argsIn) { mapped.isRevision = toBool((argsIn as any)['isRevision']); }
      if ('revisesThought' in argsIn) { mapped.revisesThought = toInt((argsIn as any)['revisesThought'], 1); }
      if ('branchFromThought' in argsIn) { mapped.branchFromThought = toInt((argsIn as any)['branchFromThought'], 1); }
      if (typeof (argsIn as any)['branchId'] === 'string') { mapped.branchId = (argsIn as any)['branchId']; }
      if ('needsMoreThoughts' in argsIn) { mapped.needsMoreThoughts = toBool((argsIn as any)['needsMoreThoughts']); }
      return { name: 'sequential-thinking', args: mapped };
    }

    // Default: keep as-is
    return { name: name0, args: argsIn };
  }

  private convertUsageStats(usage: any, fieldMapping: Record<string, string>): any {
    const transformed: any = {};
    for (const [sourceField, targetField] of Object.entries(fieldMapping)) {
      if (usage[sourceField] !== undefined) {transformed[targetField] = usage[sourceField];}
    }
    return transformed;
  }

  private copyParameters(source: any, target: any, parameterMappings: any): void {
    for (const mapping of Object.values(parameterMappings as any)) {
      const src = (mapping as any).source; const dst = (mapping as any).target;
      if (source[src] !== undefined) {target[dst] = source[src];}
    }
  }

  async cleanup(): Promise<void> { this.isInitialized = false; }

  private mapAnthropicToolChoiceToOpenAI(input: any): any {
    if (!input) { return undefined; }
    if (typeof input === 'string') {
      if (input === 'auto' || input === 'none') { return input; }
      return 'auto';
    }
    if (typeof input === 'object' && input !== null) {
      if (input.type === 'tool' && typeof input.name === 'string') {
        return { type: 'function', function: { name: input.name } };
      }
    }
    return undefined;
  }

  /**
   * Build a tool_use block by parsing/coercing arguments, then normalizing against
   * the declared tool input_schema if available. Falls back to generic normalization
   * for common patterns when no schema is provided. Never emits tool_use with empty input.
   */
  private finalizeToolUseBlock(rawName: any, rawArgs: any, toolSchemaMap?: Map<string, any>, preferredId?: string): { type: 'tool_use'; id: string; name: string; input: Record<string, unknown> } | null {
    const name = typeof rawName === 'string' && rawName.trim() ? rawName : 'tool';
    // Coerce arguments from string → object using same logic as convertOpenAIToolCallsToAnthropic
    const coerce = (val: any): any => {
      if (val === undefined || val === null) { return {}; }
      if (typeof val === 'object') { return val; }
      if (typeof val !== 'string') { return { _raw: String(val) }; }
      const s = val.trim(); if (!s) {return {};}
      const strict = safeParse(s); if (strict !== undefined) {return strict;}
      const fence = s.match(/```(?:json)?\s*([\s\S]*?)\s*```/i); const jsonCandidate = fence ? fence[1] : s;
      const objMatch = jsonCandidate.match(/\{[\s\S]*\}/); if (objMatch) { const p = safeParse(objMatch[0]); if (p !== undefined) {return p;} }
      const arrMatch = jsonCandidate.match(/\[[\s\S]*\]/); if (arrMatch) { const p = safeParse(arrMatch[0]); if (p !== undefined) {return p;} }
      let t = jsonCandidate.replace(/'([^']*)'/g, '"$1"');
      t = t.replace(/([{,\s])([A-Za-z_][A-Za-z0-9_-]*)\s*:/g, '$1"$2":');
      const jj = safeParse(t); if (jj !== undefined) {return jj;}
      // key=value fallback
      const obj: Record<string, any> = {};
      const parts = s.split(/[\n,]+/).map(p => p.trim()).filter(Boolean);
      for (const p of parts) {
        const m = p.match(/^([A-Za-z_][A-Za-z0-9_-]*)\s*[:=]\s*(.+)$/);
        if (!m) {continue;} const k = m[1]; let v = m[2].trim();
        if ((v.startsWith('"') && v.endsWith('"')) || (v.startsWith('\'') && v.endsWith('\''))) { v = v.slice(1, -1); }
        const pv = safeParse(v); if (pv !== undefined) { obj[k] = pv; continue; }
        if (/^(true|false)$/i.test(v)) { obj[k] = /^true$/i.test(v); continue; }
        if (/^-?\d+(?:\.\d+)?$/.test(v)) { obj[k] = Number(v); continue; }
        obj[k] = v;
      }
      return Object.keys(obj).length ? obj : { _raw: s };
    };

    let argsObj: any = coerce(rawArgs);
    // Unwrap common wrappers generically: input/args/arguments/parameters/data/payload
    const unwrapKeys = ['input','args','arguments','parameters','data','payload'];
    const tryUnwrap = (o: any): any => {
      let cur = o;
      const seen = new Set<any>();
      while (cur && typeof cur === 'object' && !Array.isArray(cur) && !seen.has(cur)) {
        seen.add(cur);
        const keys = Object.keys(cur);
        if (keys.length === 1 && unwrapKeys.includes(keys[0])) {
          const inner = (cur as any)[keys[0]];
          cur = (typeof inner === 'string' || typeof inner === 'number' || typeof inner === 'boolean') ? coerce(inner) : inner;
          continue;
        }
        break;
      }
      return cur;
    };
    argsObj = tryUnwrap(argsObj);
    // Merge array-of-objects into a single object; drop arrays of primitives
    if (Array.isArray(argsObj)) {
      const objs = argsObj.filter((x: any) => x && typeof x === 'object' && !Array.isArray(x));
      if (objs.length > 0) {
        argsObj = objs.reduce((acc: any, cur: any) => {
          for (const [k, v] of Object.entries(cur)) { if (!(k in acc)) {acc[k] = v;} }
          return acc;
        }, {} as Record<string, unknown>);
      } else {
        // Use first primitive as raw value if present (generic, schema will map via _raw rule)
        const prim = argsObj.find((x: any) => x != null && (typeof x === 'string' || typeof x === 'number' || typeof x === 'boolean'));
        argsObj = prim != null ? { _raw: String(prim) } : {};
      }
    }
    if (!argsObj || typeof argsObj !== 'object' || Object.keys(argsObj).length === 0) { return null; }

    // Schema-driven normalization
    const schema = toolSchemaMap?.get(String(name).toLowerCase());
    if (schema && typeof schema === 'object') {
      const norm = normalizeArgsBySchema(argsObj, schema);
      if (norm && norm.ok && norm.value && typeof norm.value === 'object' && Object.keys(norm.value).length > 0) {
        const candidate = norm.value as Record<string, unknown>;
        return { type: 'tool_use', id: preferredId || `call_${Math.random().toString(36).slice(2,8)}`, name, input: candidate };
      } else {
        // When schema is available but cannot be satisfied, drop the tool_use to avoid invalid parameters
        return null;
      }
    }

    // No schema: emit only non-empty object as-is; do not inject defaults or tool-specific mappings
    if (argsObj && typeof argsObj === 'object' && Object.keys(argsObj).length > 0) {
      return { type: 'tool_use', id: preferredId || `call_${Math.random().toString(36).slice(2,8)}`, name, input: argsObj };
    }
    return null;
  }

  /**
   * Build a map of tool name → input_schema (Anthropic) or parameters (OpenAI) from the
   * original request context, if present on the response DTO/debug payload.
   */
  private extractToolSchemaMapFromContext(responseOrMaybeDto: any): Map<string, any> | undefined {
    try {
      // Response DTO path: SharedPipelineResponse { data, metadata, debug? }
      const isDto = responseOrMaybeDto && typeof responseOrMaybeDto === 'object' && 'data' in responseOrMaybeDto && 'metadata' in responseOrMaybeDto;
      const debugReq = isDto ? (responseOrMaybeDto as any)?.debug?.request : undefined;
      const req = debugReq && typeof debugReq === 'object' ? debugReq : (responseOrMaybeDto && typeof responseOrMaybeDto === 'object' ? (responseOrMaybeDto as any).data : undefined);
      if (!req || typeof req !== 'object') { return undefined; }

      const map = new Map<string, any>();
      const tools = (req as any).tools;
      if (Array.isArray(tools)) {
        for (const t of tools) {
          if (!t) {continue;}
          // Anthropic style: { name, input_schema }
          if (typeof t.name === 'string' && t.input_schema) {
            map.set(t.name.toLowerCase(), t.input_schema);
            continue;
          }
          // OpenAI style: { type:'function', function:{ name, parameters } }
          const fn = (t as any).function;
          if (fn && typeof fn.name === 'string') {
            let parameters = fn.parameters;
            if (typeof parameters === 'string') { try { parameters = JSON.parse(parameters); } catch { parameters = {}; } }
            map.set(fn.name.toLowerCase(), parameters || {});
          }
        }
      }
      return map.size ? map : undefined;
    } catch { return undefined; }
  }

  private mapOpenAIToolChoiceToAnthropic(input: any): any {
    if (input === undefined || input === null) {return undefined;}
    if (typeof input === 'string') {
      // Anthropic supports 'auto' and specific tool selection; map unknown/none to 'auto'
      if (input === 'auto') {return 'auto';}
      if (input === 'none') {return 'auto';}
      return 'auto';
    }
    if (typeof input === 'object') {
      const t = (input as any);
      if (t.type === 'function' && t.function && typeof t.function.name === 'string') {
        return { type: 'tool', name: t.function.name };
      }
    }
    return undefined;
  }

  /**
   * Build Anthropic SSE-style events from an OpenAI chat.completions response (non-stream).
   * This is used to drive Claude/Anthropic-compatible clients that expect
   * message_start → content_block_(start|delta|stop) → message_stop sequence.
   */
  static toAnthropicEventsFromOpenAI(response: any): Array<{ event: string; data: Record<string, unknown> }> {
    const events: Array<{ event: string; data: Record<string, unknown> }> = [];
    if (!response || typeof response !== 'object') { return events; }
    const id = (response as any).id || `resp_${Date.now()}`;
    const model = (response as any).model || 'unknown';
    const choice = Array.isArray((response as any).choices) ? (response as any).choices[0] : undefined;
    const message = choice?.message || {};
    const usage = (response as any).usage || null;

    // Start message
    events.push({ event: 'message_start', data: { type: 'message_start', message: { id, type: 'message', role: 'assistant', model, content: [], stop_reason: null, stop_sequence: null } } });

    // Tool calls → tool_use blocks
    const toolCalls: any[] = Array.isArray(message.tool_calls) ? message.tool_calls : [];
    const singleFn = (message as any).function_call ? [(message as any).function_call] : [];
    let idx = 0;
    let emittedAnyTool = false;
    const emitToolUse = (name: string, rawArgs: any) => {
      // Only emit tool_use if arguments parse to a non-empty object
      let argsObj: any = undefined;
      if (typeof rawArgs === 'string') {
        try { const parsed = JSON.parse(rawArgs); if (parsed && typeof parsed === 'object' && Object.keys(parsed).length > 0) { argsObj = parsed; } } catch { /* ignore */ }
      } else if (rawArgs && typeof rawArgs === 'object') {
        if (Object.keys(rawArgs).length > 0) { argsObj = rawArgs; }
      }
      if (!argsObj) { return; }

      const toolId = `call_${Math.random().toString(36).slice(2,8)}`;
      events.push({ event: 'content_block_start', data: { type: 'content_block_start', index: idx, content_block: { type: 'tool_use', id: toolId, name } } });
      const partial = safeStringify(argsObj);
      events.push({ event: 'content_block_delta', data: { type: 'content_block_delta', index: idx, delta: { type: 'input_json_delta', partial_json: partial } } });
      events.push({ event: 'content_block_stop', data: { type: 'content_block_stop', index: idx } });
      idx++; emittedAnyTool = true;
    };

    for (const tc of toolCalls) {
      const name = tc?.function?.name || 'tool';
      const rawArgs = tc?.function?.arguments;
      emitToolUse(name, rawArgs);
    }
    for (const fc of singleFn) {
      const name = fc?.name || 'tool';
      const rawArgs = (fc as any)?.arguments;
      emitToolUse(name, rawArgs);
    }

    // Assistant text content → text block
    const textContent: string = typeof message.content === 'string' ? message.content : '';
    if (textContent && textContent.length > 0) {
      events.push({ event: 'content_block_start', data: { type: 'content_block_start', index: toolCalls.length, content_block: { type: 'text', text: '' } } });
      events.push({ event: 'content_block_delta', data: { type: 'content_block_delta', index: toolCalls.length, delta: { type: 'text_delta', text: textContent } } });
      events.push({ event: 'content_block_stop', data: { type: 'content_block_stop', index: toolCalls.length } });
    }

    // Message delta (stop reason)
    // Align with Anthropic semantics: if any tool calls exist, emit 'tool_use'.
    const rawStop: string | null = choice?.finish_reason || null;
    const hasAnyTool = emittedAnyTool;
    const mappedStop = hasAnyTool
      ? 'tool_use'
      : (rawStop && (DEFAULT_CONVERSION_CONFIG.responseMappings.finishReason.mapping as Record<string,string>)[rawStop]
        ? (DEFAULT_CONVERSION_CONFIG.responseMappings.finishReason.mapping as Record<string,string>)[rawStop]
        : (rawStop || 'end_turn'));
    events.push({ event: 'message_delta', data: { type: 'message_delta', delta: { stop_reason: mappedStop, stop_sequence: null } } });
    // Message stop
    events.push({ event: 'message_stop', data: { type: 'message_stop', message: { id, type: 'message', role: 'assistant', model, content: [], stop_reason: mappedStop } } });
    // Optional usage
    if (usage) {
      events.push({ event: 'message_stream_complete', data: { type: 'message_stream_complete', message_id: id, usage } });
    }
    return events;
  }
}

function safeParse(text: any): any | undefined {
  if (text === undefined || text === null) { return undefined; }
  if (typeof text !== 'string') { return text; }
  try { return JSON.parse(text); } catch { return undefined; }
}

function safeStringify(obj: any): string {
  try { return JSON.stringify(obj ?? {}); } catch { return String(obj); }
}<|MERGE_RESOLUTION|>--- conflicted
+++ resolved
@@ -5,7 +5,6 @@
 
 import type { LLMSwitchModule, ModuleConfig, ModuleDependencies } from '../../interfaces/pipeline-interfaces.js';
 import type { SharedPipelineRequest, SharedPipelineResponse } from '../../../../types/shared-dtos.js';
-import type { OpenAIChatCompletionRequest, OpenAIChatCompletionResponse, AnthropicRequest, AnthropicResponse } from '../../types/pipeline-types.js';
 import { PipelineDebugLogger } from '../../utils/debug-logger.js';
 import fs from 'fs/promises';
 import path from 'path';
@@ -38,7 +37,7 @@
   constructor(config: ModuleConfig, private dependencies: ModuleDependencies) {
     this.config = config;
     this.id = `llmswitch-anthropic-openai-${Date.now()}`;
-    this.logger = dependencies.logger as PipelineDebugLogger;
+    this.logger = dependencies.logger as any;
     this.conversionConfig = { ...DEFAULT_CONVERSION_CONFIG, ...(config.config?.conversionMappings || {}) };
     this.enableStreaming = config.config?.enableStreaming ?? true;
     this.enableTools = config.config?.enableTools ?? true;
@@ -56,11 +55,11 @@
     this.isInitialized = true;
   }
 
-  async processIncoming<T>(requestParam: T): Promise<T> {
+  async processIncoming(requestParam: SharedPipelineRequest): Promise<SharedPipelineRequest> {
     if (!this.isInitialized) { throw new Error('AnthropicOpenAIConverter is not initialized'); }
-    const isDto = requestParam && typeof requestParam === 'object' && 'data' in requestParam && 'route' in requestParam && 'metadata' in requestParam && 'debug' in requestParam;
+    const isDto = requestParam && typeof requestParam === 'object' && 'data' in requestParam && 'route' in requestParam;
     const dto = isDto ? (requestParam as SharedPipelineRequest) : null;
-    const payload = isDto ? (dto!.data as unknown) : (requestParam as unknown);
+    const payload = isDto ? (dto!.data as any) : (requestParam as unknown as any);
     const requestFormat = detectRequestFormat(payload);
 
     // Determine entry protocol from metadata/url first; fallback to format detection
@@ -84,8 +83,7 @@
     if (requestFormat === 'anthropic') {
       // Debug presence of tools before conversion
       try {
-        const tools = (payload as Record<string, unknown>)?.tools;
-        const toolsIn = Array.isArray(tools) ? tools.length : 0;
+        const toolsIn = Array.isArray((payload as any)?.tools) ? (payload as any).tools.length : 0;
         this.logger.logModule(this.id, 'tools-presence-before', { direction: 'anthropic->openai', toolsIn });
       } catch { /* ignore */ }
 
@@ -97,8 +95,7 @@
       try { await this.captureConversion('anth-to-openai-request', requestParam, payload, transformedRequest); } catch { /* Empty catch block */ }
       // Debug presence of tools after conversion
       try {
-        const tools = (transformedRequest as Record<string, unknown>)?.tools;
-        const toolsOut = Array.isArray(tools) ? tools.length : 0;
+        const toolsOut = Array.isArray((transformedRequest as any)?.tools) ? (transformedRequest as any).tools.length : 0;
         this.logger.logModule(this.id, 'tools-presence-after', { direction: 'anthropic->openai', toolsOut });
       } catch { /* ignore */ }
       const out = {
@@ -113,17 +110,6 @@
       } as Record<string, unknown>;
       const stamped = { ...(out as any), _metadata: { ...(out as any)?._metadata, entryProtocol: entry, targetProtocol: entry } };
       return isDto
-<<<<<<< HEAD
-        ? { ...dto!, data: out } as T
-        : out as T;
-    }
-
-    if (requestFormat === 'openai') {
-      // Convert OpenAI-style request to Anthropic-style when selected switch is Anthropic
-      const transformedRequest = this.convertOpenAIRequestToAnthropic(payload);
-      this.logger.logTransformation(this.id, 'openai-to-anthropic-request', payload, transformedRequest);
-      try { await this.captureConversion('openai-to-anth-request', requestParam, payload, transformedRequest); } catch { /* Empty catch block */ }
-=======
         ? { ...dto!, data: stamped }
         : ({ data: stamped, route: { providerId: 'unknown', modelId: 'unknown', requestId: 'unknown', timestamp: Date.now() }, metadata: {}, debug: { enabled: false, stages: {} } } as SharedPipelineRequest);
     }
@@ -133,7 +119,6 @@
       const normalized = this.normalizeOpenAIInbound(payload);
       this.logger.logTransformation(this.id, 'openai-canonical-request', payload, normalized);
       try { await this.captureConversion('openai-canonical-request', requestParam, payload, normalized); } catch { /* Empty catch block */ }
->>>>>>> 62fe0e65
       const out = {
         ...normalized,
         _metadata: {
@@ -146,17 +131,12 @@
       } as Record<string, unknown>;
       const stamped = { ...(out as any), _metadata: { ...(out as any)?._metadata, entryProtocol: entry, targetProtocol: entry } };
       return isDto
-<<<<<<< HEAD
-        ? { ...dto!, data: out } as T
-        : out as T;
-=======
         ? { ...dto!, data: stamped as any }
         : ({ data: stamped, route: { providerId: 'unknown', modelId: 'unknown', requestId: 'unknown', timestamp: Date.now() }, metadata: {}, debug: { enabled: false, stages: {} } } as SharedPipelineRequest);
->>>>>>> 62fe0e65
     }
 
     const passthrough = {
-      ...payload as Record<string, unknown>,
+      ...payload,
       _metadata: {
         switchType: this.type,
         direction: 'passthrough',
@@ -167,16 +147,11 @@
     } as Record<string, unknown>;
     const stamped = { ...(passthrough as any), _metadata: { ...(passthrough as any)?._metadata, entryProtocol: entry, targetProtocol: entry } };
     return isDto
-<<<<<<< HEAD
-      ? { ...dto!, data: passthrough } as T
-      : passthrough as T;
-=======
       ? { ...dto!, data: stamped }
       : ({ data: stamped, route: { providerId: 'unknown', modelId: 'unknown', requestId: 'unknown', timestamp: Date.now() }, metadata: {}, debug: { enabled: false, stages: {} } } as SharedPipelineRequest);
->>>>>>> 62fe0e65
-  }
-
-  async processOutgoing(responseParam: SharedPipelineResponse<OpenAIChatCompletionResponse | AnthropicResponse> | any): Promise<SharedPipelineResponse<OpenAIChatCompletionResponse | AnthropicResponse> | any> {
+  }
+
+  async processOutgoing(responseParam: SharedPipelineResponse | any): Promise<SharedPipelineResponse | any> {
     if (!this.isInitialized) { throw new Error('AnthropicOpenAIConverter is not initialized'); }
     const isDto = responseParam && typeof responseParam === 'object' && 'data' in responseParam && 'metadata' in responseParam;
     let payload = isDto ? (responseParam as SharedPipelineResponse).data : responseParam;
@@ -316,14 +291,11 @@
     if (responseFormat === 'openai') {
       const out = this.convertOpenAIResponseToAnthropic(payload, this.extractToolSchemaMapFromContext(input));
       try { await this.captureConversion('openai-to-anth-response-plain', undefined as any, payload, out); } catch { /* Empty catch block */ }
-<<<<<<< HEAD
-=======
       return out;
     }
     if (responseFormat === 'anthropic') {
       const out = this.convertAnthropicResponseToOpenAI(payload);
       try { await this.captureConversion('anth-to-openai-response-plain', undefined as any, payload, out); } catch { /* ignore */ }
->>>>>>> 62fe0e65
       return out;
     }
     return payload;
