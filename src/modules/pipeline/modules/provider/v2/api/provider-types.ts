/**
 * Provider V2 类型定义
 *
 * 定义与V1版本完全兼容的类型接口
 */

import type { ProviderModule } from '../../../../interfaces/pipeline-interfaces.js';
import type { UnknownObject } from '../../../../../../types/common-types.js';
import type { OpenAIStandardConfig } from './provider-config.js';
import type { ProviderHooks } from '../config/provider-hooks.js';

// Re-export ProviderHooks for external use
export type { ProviderHooks } from '../config/provider-hooks.js';

/**
 * 统一Provider接口 (与V1 ProviderModule完全一致)
 */
export interface IProviderV2 extends ProviderModule {
  readonly id: string;
  readonly type: string;
  readonly providerType: string;
  readonly config: OpenAIStandardConfig;

  // V1兼容方法 - 必须与V1 ProviderModule完全一致
  initialize(): Promise<void>;
  sendRequest(request: UnknownObject): Promise<unknown>; // V1兼容的主要方法
  checkHealth(): Promise<boolean>;
  cleanup(): Promise<void>;

  // V2扩展方法
  processIncoming(request: UnknownObject): Promise<unknown>;
  processOutgoing(response: UnknownObject): Promise<UnknownObject>;
}

/**
<<<<<<< HEAD
 * ProviderType 仅表示“协议族”，而非具体厂商。
 * 所有第三方 OpenAI 兼容服务统一映射为 'openai'，
 * 其他协议族只保留 anthropic/gemini/responses。
 */
export type ProviderType = 'openai' | 'anthropic' | 'gemini' | 'responses';
=======
 * 支持的Provider类型
 * - 'openai'     : OpenAI Chat 兼容族
 * - 'responses'  : OpenAI Responses wire（/v1/responses）
 * - 'anthropic'  : Anthropic Messages wire（/v1/messages）
 * - 其余为具体兼容族（glm/qwen/iflow/lmstudio）
 */
export type ProviderType = 'openai' | 'glm' | 'qwen' | 'iflow' | 'lmstudio' | 'responses' | 'anthropic';
>>>>>>> 18934a18

/**
 * 服务类型映射（供枚举/日志使用）
 */
export const PROVIDER_TYPE_MAP = {
  OPENAI: 'openai',
<<<<<<< HEAD
  ANTHROPIC: 'anthropic',
  GEMINI: 'gemini',
  RESPONSES: 'responses'
=======
  GLM: 'glm',
  QWEN: 'qwen',
  IFLOW: 'iflow',
  LMSTUDIO: 'lmstudio',
  RESPONSES: 'responses',
  ANTHROPIC: 'anthropic'
>>>>>>> 18934a18
} as const;

/**
 * Provider状态枚举
 */
export enum ProviderStatus {
  INITIALIZING = 'initializing',
  READY = 'ready',
  PROCESSING = 'processing',
  ERROR = 'error',
  STOPPED = 'stopped'
}

/**
 * Provider错误类型
 */
export interface ProviderError extends Error {
  type: 'network' | 'server' | 'authentication' | 'validation' | 'unknown';
  statusCode?: number;
  retryable: boolean;
  details: Record<string, unknown>;
}

/**
 * Provider指标
 */
export interface ProviderMetrics {
  requestCount: number;
  successCount: number;
  errorCount: number;
  averageResponseTime: number;
  lastRequestTime: number;
  timestamp: number;
}

/**
 * Provider上下文
 */
export interface ProviderContext {
  requestId: string;
  providerType: ProviderType;
  startTime: number;
  model?: string;
  hasTools?: boolean;
  metadata?: Record<string, unknown>;
  profile?: ServiceProfile;
}

/**
 * 服务配置档案接口
 */
export interface ServiceProfile {
  defaultBaseUrl: string;
  defaultEndpoint: string;
  defaultModel: string;
  requiredAuth: Array<string>;
  optionalAuth: Array<string>;
  headers?: Record<string, string>;
  timeout?: number;
  maxRetries?: number;

  // Hook系统支持
  hooks?: ProviderHooks;

  // 特殊配置
  features?: {
    supportsBearerToken?: boolean;
    customErrorParsing?: boolean;
    streamingSupport?: boolean;
    customTimeout?: boolean;
  };

  // 扩展配置
  extensions?: Record<string, unknown>;
}<|MERGE_RESOLUTION|>--- conflicted
+++ resolved
@@ -33,13 +33,6 @@
 }
 
 /**
-<<<<<<< HEAD
- * ProviderType 仅表示“协议族”，而非具体厂商。
- * 所有第三方 OpenAI 兼容服务统一映射为 'openai'，
- * 其他协议族只保留 anthropic/gemini/responses。
- */
-export type ProviderType = 'openai' | 'anthropic' | 'gemini' | 'responses';
-=======
  * 支持的Provider类型
  * - 'openai'     : OpenAI Chat 兼容族
  * - 'responses'  : OpenAI Responses wire（/v1/responses）
@@ -47,25 +40,18 @@
  * - 其余为具体兼容族（glm/qwen/iflow/lmstudio）
  */
 export type ProviderType = 'openai' | 'glm' | 'qwen' | 'iflow' | 'lmstudio' | 'responses' | 'anthropic';
->>>>>>> 18934a18
 
 /**
- * 服务类型映射（供枚举/日志使用）
+ * 服务类型映射
  */
 export const PROVIDER_TYPE_MAP = {
   OPENAI: 'openai',
-<<<<<<< HEAD
-  ANTHROPIC: 'anthropic',
-  GEMINI: 'gemini',
-  RESPONSES: 'responses'
-=======
   GLM: 'glm',
   QWEN: 'qwen',
   IFLOW: 'iflow',
   LMSTUDIO: 'lmstudio',
   RESPONSES: 'responses',
   ANTHROPIC: 'anthropic'
->>>>>>> 18934a18
 } as const;
 
 /**
