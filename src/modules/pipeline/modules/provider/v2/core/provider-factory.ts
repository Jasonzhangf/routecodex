--- conflicted
+++ resolved
@@ -105,15 +105,12 @@
       errors.push('Missing required field: config.auth');
     }
 
-<<<<<<< HEAD
-=======
     // 验证providerType
     const supportedTypes = ['openai', 'glm', 'qwen', 'iflow', 'lmstudio', 'responses', 'anthropic'];
     if (config.config.providerType && !supportedTypes.includes(config.config.providerType)) {
       errors.push(`Unsupported providerType: ${config.config.providerType}. Supported types: ${supportedTypes.join(', ')}`);
     }
 
->>>>>>> 18934a18
     // 验证认证配置
     if (config.config.auth) {
       const auth = config.config.auth;
@@ -122,13 +119,17 @@
       }
 
       if (auth.type === 'oauth') {
-        // 对于通用 openai-compat provider，要求显式提供 OAuth 端点与 clientId，
-        // 具体第三方（如 qwen/iflow）可通过预先写入配置或使用外部登录工具生成 token。
-        if (!auth.clientId) {
+        const ptype = String(config.config.providerType || '').toLowerCase();
+        const isQwen = ptype === 'qwen';
+        const isIflow = ptype === 'iflow';
+
+        // 对于 qwen / iflow 等内置 OAuth provider，clientId/tokenUrl 可从默认配置或环境推断，
+        // 因此不强制要求在用户配置中显式提供，避免硬编码凭证。
+        if (!auth.clientId && !isQwen && !isIflow) {
           errors.push('Missing required field for oauth auth: clientId');
         }
 
-        if (!auth.tokenUrl && !auth.deviceCodeUrl) {
+        if (!auth.tokenUrl && !isQwen && !isIflow) {
           errors.push('Missing required field for oauth auth: tokenUrl');
         }
       }
