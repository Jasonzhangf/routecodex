/**
 * Pipeline Assembler (merged-config consumer)
 *
 * Strictly consumes pipeline_assembler.config produced by the configuration engine.
 * No inference or legacy compatibility logic is performed here.
 */

import fs from 'fs/promises';
import path from 'path';
import type { MergedConfig } from '../../../config/merged-config-types.js';
import type { PipelineManagerConfig, PipelineConfig, ModuleConfig } from '../interfaces/pipeline-interfaces.js';
import { PipelineManager } from '../core/pipeline-manager.js';

export interface AssembledPipelines {
  manager: PipelineManager;
  routePools: Record<string, string[]>;
  routeMeta: Record<string, { providerId: string; modelId: string; keyId: string }>;
}

export class PipelineAssembler {
  private static asRecord(v: unknown): Record<string, unknown> {
    return v && typeof v === 'object' ? (v as Record<string, unknown>) : {};
  }

  private static validatePc(
    pc: { provider?: { type?: string }; model?: { actualModelId?: string }; llmSwitch?: { type?: string }; compatibility?: { type?: string }; workflow?: { type?: string } },
    context: { routeName: string; targetKey: string }
  ): { ok: boolean; errors: string[] } {
    const errors: string[] = [];
    if (!pc?.provider?.type) { errors.push('provider.type missing'); }
    if (!pc?.model?.actualModelId) { errors.push('model.actualModelId missing'); }
    if (errors.length) {
      console.error(`[PipelineAssembler] INVALID pipeline config for ${context.routeName}/${context.targetKey}: ${errors.join(', ')}`);
      return { ok: false, errors };
    }
    return { ok: true, errors: [] };
  }

  static async assembleFromFile(mergedConfigPath: string): Promise<AssembledPipelines> {
    const abs = mergedConfigPath.startsWith('.') ? path.resolve(process.cwd(), mergedConfigPath) : mergedConfigPath;
    const content = await fs.readFile(abs, 'utf-8');
    const mergedConfig: MergedConfig = JSON.parse(content);
    return this.assemble(mergedConfig);
  }

  static async assemble(mergedConfig: unknown): Promise<AssembledPipelines> {
    const mc = this.asRecord(mergedConfig);
    const pac = this.asRecord(this.asRecord(mc.pipeline_assembler).config);
    const pipelinesIn = Array.isArray((pac as any).pipelines) ? (pac as any).pipelines as any[] : [];
    if (!pipelinesIn.length) {
      throw new Error('[PipelineAssembler] No pipelines in pipeline_assembler.config. Ensure config-manager generated pipelines.');
    }

    const pipelines: PipelineConfig[] = [];
    let routePools: Record<string, string[]> = (pac as any).routePools || {};
    let routeMeta: Record<string, { providerId: string; modelId: string; keyId: string }> = (pac as any).routeMeta || {};

    const seen = new Set<string>();
    for (const p of pipelinesIn) {
      const id = String(p.id || '');
      if (!id || seen.has(id)) { continue; }
      const modules = (p.modules || {}) as Record<string, unknown>;
      const provider = modules.provider as { type?: string; config?: Record<string, unknown> };
      let llmSwitch = modules.llmSwitch as { type?: string; config?: Record<string, unknown> } | undefined;
      const workflow = modules.workflow as { type?: string; config?: Record<string, unknown> } | undefined;
      const compatibility = modules.compatibility as { type?: string; config?: Record<string, unknown> } | undefined;
      if (!id || !provider?.type || !compatibility?.type) { continue; }
      // Enrich llmSwitch config from merged-config virtualrouter if missing
      if (llmSwitch && (!llmSwitch.config || Object.keys(llmSwitch.config || {}).length === 0)) {
        try {
          // Prefer modules.virtualrouter.config.llmSwitch
          let lsCfg: Record<string, unknown> = {};
          try {
            const vrCfg = this.asRecord(this.asRecord(this.asRecord(mc.modules).virtualrouter).config);
            const ls = this.asRecord(vrCfg.llmSwitch || {});
            lsCfg = this.asRecord(ls.config || {});
          } catch { /* ignore */ }
          // Fallback to top-level virtualrouter.llmSwitch
          if (!Object.keys(lsCfg).length) {
            try {
              const topVr = this.asRecord((mc as Record<string, unknown>).virtualrouter || {});
              const topLs = this.asRecord(topVr.llmSwitch || {});
              lsCfg = this.asRecord(topLs.config || {});
            } catch { /* ignore */ }
          }
          if (Object.keys(lsCfg).length > 0) {
            llmSwitch = { type: String((llmSwitch as any).type || 'llmswitch-unified'), config: lsCfg } as any;
          }
        } catch { /* ignore enrichment errors */ }
      }
      const provCfg = this.asRecord(provider.config || {});
      // Normalize provider config field names
      if (provCfg.baseURL && !provCfg.baseUrl) {
        provCfg.baseUrl = provCfg.baseURL as unknown as string;
      }
      // Enrich provider config from merged-config providers if critical fields missing
      try {
        const addIf = (arr: Array<Record<string, unknown>>, obj: unknown) => {
          const r = this.asRecord(obj);
          if (Object.keys(r).length) arr.push(r);
        };
        const familyFromType = (t: string) => (t || '').toLowerCase().split('-')[0];
        const typeStr = String((provider as any).type || '');
        const family = familyFromType(typeStr);
        const aliasFamily = ((): string | undefined => {
          const t = typeStr.toLowerCase();
          if (t.includes('glm')) return 'openai';
          if (t.includes('openai')) return 'openai';
          if (t.includes('lmstudio')) return 'lmstudio';
          if (t.includes('qwen')) return 'qwen';
          return undefined;
        })();

        const sysProvSources: Array<Record<string, unknown>> = [];
        try {
          const topVr = this.asRecord((mc as Record<string, unknown>).virtualrouter || {});
          const topProviders = this.asRecord(topVr.providers || {});
          if (topProviders && typeof topProviders === 'object') {
            addIf(sysProvSources, (topProviders as any)[typeStr]);
            addIf(sysProvSources, (topProviders as any)[family]);
            if (aliasFamily && aliasFamily !== family) {
              addIf(sysProvSources, (topProviders as any)[aliasFamily]);
            }
          }
        } catch { /* ignore */ }
        try {
          const modulesRec = this.asRecord(mc.modules || {});
          const vrCfg = this.asRecord(this.asRecord(modulesRec.virtualrouter).config || {});
          const modProviders = this.asRecord(vrCfg.providers || {});
          if (modProviders && typeof modProviders === 'object') {
            addIf(sysProvSources, (modProviders as any)[typeStr]);
            addIf(sysProvSources, (modProviders as any)[family]);
            if (aliasFamily && aliasFamily !== family) {
              addIf(sysProvSources, (modProviders as any)[aliasFamily]);
            }
          }
        } catch { /* ignore */ }
        for (const sysP of sysProvSources) {
          if (!provCfg.baseUrl && (sysP as any).baseUrl) { provCfg.baseUrl = (sysP as any).baseUrl as string; }
          if (!provCfg.baseUrl && (sysP as any).baseURL) { provCfg.baseUrl = (sysP as any).baseURL as string; }
          // Merge auth: if we already have an auth object, enrich missing fields
          const srcAuth = this.asRecord((sysP as any).auth || {});
          if (!provCfg.auth && Object.keys(srcAuth).length) {
            provCfg.auth = srcAuth as Record<string, unknown>;
          } else if (provCfg.auth) {
            const dstAuth = this.asRecord(provCfg.auth);
            if (!('apiKey' in dstAuth) && (srcAuth as any).apiKey) {
              (dstAuth as any).apiKey = (srcAuth as any).apiKey;
            }
            if (!('type' in dstAuth) && (srcAuth as any).type) {
              (dstAuth as any).type = (srcAuth as any).type;
            }
            provCfg.auth = dstAuth;
          }
          // Some configs store apiKey at top-level
          if (!this.asRecord(provCfg.auth || {}).apiKey && Array.isArray((sysP as any).apiKey) && (sysP as any).apiKey[0]) {
            const dstAuth = this.asRecord(provCfg.auth || {});
            (dstAuth as any).apiKey = (sysP as any).apiKey[0];
            if (!(dstAuth as any).type) { (dstAuth as any).type = 'apikey'; }
            provCfg.auth = dstAuth;
          }
        }
      } catch { /* ignore enrichment errors */ }

<<<<<<< HEAD
    type PcShape = {
      provider?: { type?: string; baseURL?: string; baseUrl?: string; auth?: unknown };
      model?: { actualModelId?: string; maxTokens?: number; maxContext?: number };
      protocols?: { input?: string; output?: string };
      llmSwitch?: { type?: string; config?: Record<string, unknown>; enabled?: boolean };
      workflow?: { type?: string; enabled?: boolean; config?: Record<string, unknown> };
      compatibility?: { type?: string; config?: Record<string, unknown> };
      keyConfig?: { actualKey?: string; keyType?: string };
      __attachAuth?: () => Promise<void>;
    };

    const buildPcFromNormalized = (provId: string, mdlId: string): PcShape => {
      const np = PipelineAssembler.asRecord(normalizedProviders[provId]);
      const modelCfg = PipelineAssembler.asRecord(PipelineAssembler.asRecord(np.models)[mdlId]);
      // Compatibility: Only use provider-level compatibility, ignore model-level settings
      const compat = PipelineAssembler.asRecord(np.compatibility);
      let apiKey = Array.isArray(np.apiKey) && (np.apiKey as unknown[]).length ? String((np.apiKey as unknown[])[0]).trim() : '';
      const pid = String(provId || '').toLowerCase();
      const unifiedType = ((): string => {
        // Preserve explicit provider types from configuration
        const t = String(np.type || '').toLowerCase();
        if (t === 'openai-provider') { return 'openai-provider'; }
        // Use configured type directly, no hardcoded fallbacks
        return String(np.type || provId);
      })();
      const provider: Record<string, unknown> = {
        type: unifiedType,
        baseURL: (np.baseURL as string | undefined) || (np.baseUrl as string | undefined),
        // auth added below after potential secret resolution
      };
      const model: Record<string, unknown> = {
        actualModelId: mdlId,
        maxTokens: modelCfg.maxTokens as number | undefined,
        maxContext: modelCfg.maxContext as number | undefined,
      };
      const pc: PcShape = {
        provider,
        model,
        protocols: { input: inputProtocol || 'openai', output: 'openai' },
        llmSwitch: defaultLlmSwitch
      };
      // Propagate compatibility from normalized provider/model config if present
=======
      // Generic enrichment: if auth still missing but baseUrl is known, try host-based match from providers catalog
>>>>>>> 62fe0e65
      try {
        const needAuth = !this.asRecord(provCfg.auth || {}).apiKey;
        const base = String((provCfg as any).baseUrl || (provCfg as any).baseURL || '');
        if (needAuth && base) {
          const hostOf = (u: string): string | null => { try { return new URL(u).host; } catch { return null; } };
          const wantHost = hostOf(base);
          if (wantHost) {
            const topVrAll = this.asRecord((mc as Record<string, unknown>).virtualrouter || {});
            const allProviders = this.asRecord(topVrAll.providers || {});
            for (const vv of Object.values(allProviders)) {
              const p = this.asRecord(vv);
              const h = hostOf(String(p.baseUrl || p.baseURL || ''));
              if (h && h === wantHost) {
                const vAuth = this.asRecord(p.auth || {});
                if (vAuth.apiKey && String(vAuth.apiKey as string).trim()) {
                  const dst = this.asRecord(provCfg.auth || {});
                  (dst as any).apiKey = (vAuth.apiKey as string).trim();
                  (dst as any).type = (dst as any).type || 'apikey';
                  provCfg.auth = dst;
                  break;
                }
                if (Array.isArray((p as any).apiKey) && (p as any).apiKey[0]) {
                  const dst = this.asRecord(provCfg.auth || {});
                  (dst as any).apiKey = String((p as any).apiKey[0]).trim();
                  (dst as any).type = (dst as any).type || 'apikey';
                  provCfg.auth = dst;
                  break;
                }
              }
            }
          }
        }
      } catch { /* ignore */ }
      const modBlock: Record<string, unknown> = {
        provider: { type: provider.type, config: provCfg },
        compatibility: { type: compatibility.type, config: compatibility.config || {} },
      };
      // Always ensure llmSwitch exists. If user omitted or provided legacy, default to llmswitch-anthropic-openai
      if (llmSwitch?.type) {
        const t = String(llmSwitch.type).toLowerCase();
        if (t === 'llmswitch-anthropic-openai') {
          modBlock.llmSwitch = { type: 'llmswitch-anthropic-openai', config: llmSwitch.config || {} };
        } else {
          // Replace legacy llmswitch types transparently
          modBlock.llmSwitch = { type: 'llmswitch-anthropic-openai', config: {} };
        }
<<<<<<< HEAD
      };
      // Attach auth synchronously best-effort (will complete before use in practice)
      // Note: assemble is async; we can await later before using pc
      (pc as Record<string, unknown>).__attachAuth = attachAuth;
      if (compat && (compat as Record<string, unknown>)['type']) {
        const ctype = String((compat as Record<string, unknown>)['type'] || '');
        if (ctype) {
          pc.compatibility = { type: ctype, config: (compat as Record<string, unknown>)['config'] as Record<string, unknown> || {} };
        }
=======
      } else {
        modBlock.llmSwitch = { type: 'llmswitch-anthropic-openai', config: {} };
>>>>>>> 62fe0e65
      }
      if (workflow?.type) { modBlock.workflow = { type: workflow.type, config: workflow.config || {} }; }
      pipelines.push({ id, provider: { type: provider.type }, modules: modBlock, settings: { debugEnabled: true } } as PipelineConfig);
      seen.add(id);
    }

    // Reconcile routePools with available pipelines using routeTargets if present
    const availableIds = new Set(pipelines.map(p => p.id));
    const providerFamily = (s: string | undefined): string => (s || '').toLowerCase().split('-')[0];
    const pipelineByFamily: Record<string, string[]> = {};
    pipelines.forEach(p => {
      const provider = ((p as any).modules?.provider?.type || (p as any).provider?.type || '') as string;
      const fam = providerFamily(provider);
      if (!pipelineByFamily[fam]) { pipelineByFamily[fam] = []; }
      pipelineByFamily[fam].push(p.id);
    });

<<<<<<< HEAD
    // Enhanced debug for routeTargets
    console.log('[PipelineAssembler] DEBUG - Route targets analysis:');
    console.log('- mergedConfig.compatibilityConfig exists:', !!(mc as Record<string, unknown>)['compatibilityConfig']);
    console.log('- compatibilityConfig keys:', Object.keys(cc || {}));
    console.log('- routeTargets type:', typeof routeTargets);
    console.log('- routeTargets keys:', Object.keys(routeTargets || {}));
    console.log('- routeTargets default sample:', JSON.stringify((routeTargets as Record<string, unknown>)?.['default'] || 'NO DEFAULT', null, 2));

    const pipelines: PipelineConfig[] = [];
    const routePools: Record<string, string[]> = {};

    // Track created pipelines to avoid duplicates - key is target identifier
    const createdPipelines = new Map<string, PipelineConfig>();

    // For each route category, build pipelines for all targets
    for (const [routeName, targets] of Object.entries(routeTargets as Record<string, unknown[]>)) {
      const targetList: unknown[] = Array.isArray(targets) && Array.isArray((targets as unknown[])[0])
        ? (targets as unknown[]).flat()
        : (targets as unknown[]);
      console.log(`[PipelineAssembler] DEBUG - Processing route: ${routeName} with ${targetList.length} targets`);
      routePools[routeName] = [];
      for (const target of targetList) {
        console.log(`[PipelineAssembler] DEBUG - Processing target:`, target);

        // Handle both string format "provider.model.key" and object format {providerId, modelId, keyId}
        let providerId: string, modelId: string, keyId: string;

        if (typeof target === 'string') {
          // Parse string format: "glm.glm-4.5.key1"
          const parts = target.split('.');
          providerId = parts[0] || 'undefined';
          modelId = parts[1] || 'undefined';
          keyId = parts[2] || 'undefined';
        } else if (target && typeof target === 'object') {
          const tobj = target as { providerId?: string; modelId?: string; keyId?: string };
          providerId = tobj.providerId || 'undefined';
          modelId = tobj.modelId || 'undefined';
          keyId = tobj.keyId || 'undefined';
        } else {
          providerId = 'undefined';
          modelId = 'undefined';
          keyId = 'undefined';
        }

        // Unique target identifier based on provider+model+key (not route)
        const targetKey = `${providerId}.${modelId}.${keyId}`;
        console.log(`[PipelineAssembler] DEBUG - Looking for pipeline config with key: ${targetKey}`);
        console.log(`[PipelineAssembler] DEBUG - Available pipeline config keys:`, Object.keys(pipelineConfigs));

        const pc = buildPcFromNormalized(providerId, modelId) as PcShape;
        
        // If there's a custom pipeline config, merge it with the default
        const customConfig = pipelineConfigs[targetKey] as Record<string, unknown>;
        if (customConfig) {
          console.log(`[PipelineAssembler] DEBUG - Merging custom pipeline config:`, customConfig);
          
          // Merge llmSwitch config if present
          if (customConfig.llmSwitch) {
            pc.llmSwitch = customConfig.llmSwitch as PcShape['llmSwitch'];
          }
          
          // Merge other configurations as needed
          if (customConfig.provider) {
            pc.provider = { ...pc.provider, ...customConfig.provider } as PcShape['provider'];
          }
          
          if (customConfig.model) {
            pc.model = { ...pc.model, ...customConfig.model } as PcShape['model'];
          }
          
          if (customConfig.compatibility) {
            pc.compatibility = { ...pc.compatibility, ...customConfig.compatibility } as PcShape['compatibility'];
          }
          
          if (customConfig.workflow) {
            pc.workflow = { ...pc.workflow, ...customConfig.workflow } as PcShape['workflow'];
          }
        }
        
        // Ensure auth is resolved if builder provided async hook
        if (pc.__attachAuth) {
          await pc.__attachAuth();
          delete pc.__attachAuth;
        }
        console.log(`[PipelineAssembler] DEBUG - Final pipeline config:`, pc);

        let pipeline: PipelineConfig;

        // Check if this target has already been created
        if (createdPipelines.has(targetKey)) {
          // Reuse existing pipeline
          pipeline = createdPipelines.get(targetKey)!;
        } else {
          // Create new pipeline for this target

          // DEBUG: Log pipeline config structure
          console.log(`[PipelineAssembler] DEBUG - Pipeline config for ${targetKey}:`, JSON.stringify(pc, null, 2));

          // Provider module type equals to provider.type from config (as requested)
          const providerType: string = pc?.provider?.type || 'generic-http';
          // Prefer explicit override baseUrl (pipelineConfigs) over normalized baseURL
          const providerBaseUrl: string | undefined = (pc?.provider as any)?.baseUrl || (pc?.provider as any)?.baseURL;
          const actualModelId: string | undefined = pc?.model?.actualModelId || modelId;
          const maxTokens: number | undefined = pc?.model?.maxTokens;
          const maxContext: number | undefined = pc?.model?.maxContext;

          // DEBUG: Log extracted provider config
          console.log(`[PipelineAssembler] DEBUG - Extracted provider config:`, {
            providerType,
            providerBaseUrl,
            actualModelId,
            maxTokens,
            maxContext,
            providerField: pc?.provider,
            modelField: pc?.model
          });

          // Workflow: 若用户提供则使用，否则可选
          const workflowDecl = pc?.workflow as { type?: string; enabled?: boolean; config?: Record<string, unknown> } | undefined;
          const workflow: ModuleConfig | undefined = workflowDecl?.type
            ? { type: workflowDecl.type, enabled: workflowDecl.enabled !== false, config: workflowDecl.config || {} }
            : { type: 'streaming-control', config: { streamingToNonStreaming: true } };

          // Compatibility must be specified by config
          // Compatibility: 由provider/模型或pipelineConfigs配置的compatibility决定（不再使用默认passthrough）
          const compatDecl = pc?.compatibility as { type?: string; config?: Record<string, unknown> } | undefined;
          const compatType: string | undefined = compatDecl?.type;
          const compatCfg: Record<string, unknown> = compatDecl?.config || {};
          const compatibility: ModuleConfig | undefined = compatType
            ? { type: compatType, config: compatCfg }
            : undefined;

          const providerConfigObj: Record<string, unknown> = {};
          // Generic providers expect a vendor type hint for downstream compatibility modules
          // Use providerId as the vendor type (e.g., 'glm', 'qwen', 'iflow', 'modelscope')
          providerConfigObj.type = providerId;
          if (providerBaseUrl) {providerConfigObj.baseUrl = providerBaseUrl;}
          if (actualModelId) {providerConfigObj.model = actualModelId;}
          if (typeof maxTokens === 'number') {providerConfigObj.maxTokens = maxTokens;}
          if (typeof maxContext === 'number') {providerConfigObj.context = maxContext;}

          // Configure authentication based on authentication type
          if (pc?.keyConfig?.actualKey) {
            const authType = pc.keyConfig.keyType || 'apiKey';

            if (authType === 'apiKey') {
              providerConfigObj.auth = {
                type: 'apikey',
                apiKey: pc.keyConfig.actualKey
              };
            } else if (authType === 'authFile') {
              // Handle auth file based authentication
              providerConfigObj.auth = {
                type: 'bearer',
                token: pc.keyConfig.actualKey
              };
            }
          } else {
            // Carry auth from pipelineConfigs if present for other auth types
            if (pc?.provider && (pc.provider as Record<string, unknown>).auth) {
              providerConfigObj.auth = (pc.provider as Record<string, unknown>).auth;
            }
          }

          const provider: ModuleConfig = {
            type: providerType,
            config: providerConfigObj
          };

          // 使用配置中的LLMSwitch，如果配置中没有则使用路由基础的LLMSwitch选择
          // 注意：如果配置了unified LLMSwitch，优先使用它而不是路由基础的LLMSwitch
          let llmSwitch: ModuleConfig;
          if (pc.llmSwitch) {
            // Map legacy unified to anthropic-openai
            const mappedType = pc.llmSwitch.type === 'llmswitch-unified' ? 'llmswitch-anthropic-openai' : (pc.llmSwitch.type || 'llmswitch-anthropic-openai');
            // 如果配置了其他LLMSwitch，使用它
            llmSwitch = {
              type: mappedType,
              config: pc.llmSwitch.config || {},
              enabled: pc.llmSwitch.enabled !== false
            };
            console.log(`[PipelineAssembler] DEBUG - Using configured LLMSwitch: ${JSON.stringify(llmSwitch)}`);
          } else {
            // 否则使用路由基础的LLMSwitch选择
            llmSwitch = selectLLMSwitchForRoute(routeName);
            console.log(`[PipelineAssembler] DEBUG - Using route-based LLMSwitch for ${routeName}: ${JSON.stringify(llmSwitch)}`);
          }

          // Unique pipeline ID based on target, not route - enables reuse across categories
          const pipelineId = `${providerId}_${keyId}.${modelId}`;

          const modulesBlock: Record<string, unknown> = { llmSwitch, provider };
          if (compatibility) { (modulesBlock as any).compatibility = compatibility; }
          if (workflow) { modulesBlock.workflow = workflow; }

          // Validate assembled module set (post-defaults), not raw pc
          const v2 = PipelineAssembler.validatePc(
            {
              provider: { type: providerType },
              model: { actualModelId: actualModelId || modelId },
              llmSwitch: { type: (llmSwitch as any)?.type },
              compatibility: { type: (compatibility as any)?.type },
              workflow: { type: (modulesBlock.workflow as any)?.type }
            },
            { routeName, targetKey }
          );
          if (!v2.ok) {
            continue;
          }

          pipeline = {
            id: pipelineId,
            provider: { type: providerType },
            modules: modulesBlock,
            settings: { debugEnabled: true }
          } as PipelineConfig;

          pipelines.push(pipeline);
          createdPipelines.set(targetKey, pipeline);
=======
    const rtAny = (pac as any).routeTargets as Record<string, Array<{ providerId: string; modelId: string; keyId: string }>> | undefined;
    if (rtAny && Object.keys(rtAny).length > 0) {
      const pools: Record<string, string[]> = {};
      const meta: Record<string, { providerId: string; modelId: string; keyId: string }> = { ...routeMeta };
      for (const [routeName, targets] of Object.entries(rtAny)) {
        const list = Array.isArray(targets) ? targets : [];
        const ids: string[] = [];
        for (const t of list) {
          const fam = providerFamily(t.providerId);
          const candidates = pipelineByFamily[fam] || [];
          const chosen = candidates[0] || pipelines[0]?.id;
          if (chosen) {
            ids.push(chosen);
            if (!meta[chosen]) {
              meta[chosen] = { providerId: t.providerId, modelId: t.modelId, keyId: t.keyId };
            }
          }
>>>>>>> 62fe0e65
        }
        pools[routeName] = ids.filter(id => availableIds.has(id));
      }
      // Always override with routeTargets to ensure proper routing
      routePools = pools;
      routeMeta = meta;
    } else {
      // If routePools exist but reference unknown ids, drop invalid ones
      const pools: Record<string, string[]> = {};
      for (const [routeName, ids] of Object.entries(routePools || {})) {
        pools[routeName] = (ids || []).filter(id => availableIds.has(id));
      }
      routePools = pools;
    }

    // Final safeguard: if no valid routePools, create a default route to the first pipeline
    const totalRoutes = Object.values(routePools || {}).reduce((acc, v) => acc + ((v || []).length), 0);
    if ((!routePools || Object.keys(routePools).length === 0) || totalRoutes === 0) {
      if (pipelines.length > 0) {
        const firstId = pipelines[0].id;
        routePools = { default: [firstId] };
        if (!routeMeta[firstId]) {
          routeMeta[firstId] = { providerId: ((pipelines[0] as any).modules?.provider?.type || (pipelines[0] as any).provider?.type || 'openai') as string, modelId: (pipelines[0] as any).modules?.provider?.config?.model || 'unknown', keyId: 'key1' };
        }
      }
    }

    const managerConfig: PipelineManagerConfig = { pipelines, settings: { debugLevel: 'basic', defaultTimeout: 30000, maxRetries: 2 } };
    const dummyErrorCenter: any = { handleError: async () => {}, createContext: () => ({}), getStatistics: () => ({}) };
    const dummyDebugCenter: any = { logDebug: () => {}, logError: () => {}, logModule: () => {}, processDebugEvent: () => {}, getLogs: () => [] };
    const manager = new PipelineManager(managerConfig, dummyErrorCenter, dummyDebugCenter);
    await manager.initialize();
    return { manager, routePools, routeMeta };
  }
}<|MERGE_RESOLUTION|>--- conflicted
+++ resolved
@@ -162,52 +162,7 @@
         }
       } catch { /* ignore enrichment errors */ }
 
-<<<<<<< HEAD
-    type PcShape = {
-      provider?: { type?: string; baseURL?: string; baseUrl?: string; auth?: unknown };
-      model?: { actualModelId?: string; maxTokens?: number; maxContext?: number };
-      protocols?: { input?: string; output?: string };
-      llmSwitch?: { type?: string; config?: Record<string, unknown>; enabled?: boolean };
-      workflow?: { type?: string; enabled?: boolean; config?: Record<string, unknown> };
-      compatibility?: { type?: string; config?: Record<string, unknown> };
-      keyConfig?: { actualKey?: string; keyType?: string };
-      __attachAuth?: () => Promise<void>;
-    };
-
-    const buildPcFromNormalized = (provId: string, mdlId: string): PcShape => {
-      const np = PipelineAssembler.asRecord(normalizedProviders[provId]);
-      const modelCfg = PipelineAssembler.asRecord(PipelineAssembler.asRecord(np.models)[mdlId]);
-      // Compatibility: Only use provider-level compatibility, ignore model-level settings
-      const compat = PipelineAssembler.asRecord(np.compatibility);
-      let apiKey = Array.isArray(np.apiKey) && (np.apiKey as unknown[]).length ? String((np.apiKey as unknown[])[0]).trim() : '';
-      const pid = String(provId || '').toLowerCase();
-      const unifiedType = ((): string => {
-        // Preserve explicit provider types from configuration
-        const t = String(np.type || '').toLowerCase();
-        if (t === 'openai-provider') { return 'openai-provider'; }
-        // Use configured type directly, no hardcoded fallbacks
-        return String(np.type || provId);
-      })();
-      const provider: Record<string, unknown> = {
-        type: unifiedType,
-        baseURL: (np.baseURL as string | undefined) || (np.baseUrl as string | undefined),
-        // auth added below after potential secret resolution
-      };
-      const model: Record<string, unknown> = {
-        actualModelId: mdlId,
-        maxTokens: modelCfg.maxTokens as number | undefined,
-        maxContext: modelCfg.maxContext as number | undefined,
-      };
-      const pc: PcShape = {
-        provider,
-        model,
-        protocols: { input: inputProtocol || 'openai', output: 'openai' },
-        llmSwitch: defaultLlmSwitch
-      };
-      // Propagate compatibility from normalized provider/model config if present
-=======
       // Generic enrichment: if auth still missing but baseUrl is known, try host-based match from providers catalog
->>>>>>> 62fe0e65
       try {
         const needAuth = !this.asRecord(provCfg.auth || {}).apiKey;
         const base = String((provCfg as any).baseUrl || (provCfg as any).baseURL || '');
@@ -254,20 +209,8 @@
           // Replace legacy llmswitch types transparently
           modBlock.llmSwitch = { type: 'llmswitch-anthropic-openai', config: {} };
         }
-<<<<<<< HEAD
-      };
-      // Attach auth synchronously best-effort (will complete before use in practice)
-      // Note: assemble is async; we can await later before using pc
-      (pc as Record<string, unknown>).__attachAuth = attachAuth;
-      if (compat && (compat as Record<string, unknown>)['type']) {
-        const ctype = String((compat as Record<string, unknown>)['type'] || '');
-        if (ctype) {
-          pc.compatibility = { type: ctype, config: (compat as Record<string, unknown>)['config'] as Record<string, unknown> || {} };
-        }
-=======
       } else {
         modBlock.llmSwitch = { type: 'llmswitch-anthropic-openai', config: {} };
->>>>>>> 62fe0e65
       }
       if (workflow?.type) { modBlock.workflow = { type: workflow.type, config: workflow.config || {} }; }
       pipelines.push({ id, provider: { type: provider.type }, modules: modBlock, settings: { debugEnabled: true } } as PipelineConfig);
@@ -285,227 +228,6 @@
       pipelineByFamily[fam].push(p.id);
     });
 
-<<<<<<< HEAD
-    // Enhanced debug for routeTargets
-    console.log('[PipelineAssembler] DEBUG - Route targets analysis:');
-    console.log('- mergedConfig.compatibilityConfig exists:', !!(mc as Record<string, unknown>)['compatibilityConfig']);
-    console.log('- compatibilityConfig keys:', Object.keys(cc || {}));
-    console.log('- routeTargets type:', typeof routeTargets);
-    console.log('- routeTargets keys:', Object.keys(routeTargets || {}));
-    console.log('- routeTargets default sample:', JSON.stringify((routeTargets as Record<string, unknown>)?.['default'] || 'NO DEFAULT', null, 2));
-
-    const pipelines: PipelineConfig[] = [];
-    const routePools: Record<string, string[]> = {};
-
-    // Track created pipelines to avoid duplicates - key is target identifier
-    const createdPipelines = new Map<string, PipelineConfig>();
-
-    // For each route category, build pipelines for all targets
-    for (const [routeName, targets] of Object.entries(routeTargets as Record<string, unknown[]>)) {
-      const targetList: unknown[] = Array.isArray(targets) && Array.isArray((targets as unknown[])[0])
-        ? (targets as unknown[]).flat()
-        : (targets as unknown[]);
-      console.log(`[PipelineAssembler] DEBUG - Processing route: ${routeName} with ${targetList.length} targets`);
-      routePools[routeName] = [];
-      for (const target of targetList) {
-        console.log(`[PipelineAssembler] DEBUG - Processing target:`, target);
-
-        // Handle both string format "provider.model.key" and object format {providerId, modelId, keyId}
-        let providerId: string, modelId: string, keyId: string;
-
-        if (typeof target === 'string') {
-          // Parse string format: "glm.glm-4.5.key1"
-          const parts = target.split('.');
-          providerId = parts[0] || 'undefined';
-          modelId = parts[1] || 'undefined';
-          keyId = parts[2] || 'undefined';
-        } else if (target && typeof target === 'object') {
-          const tobj = target as { providerId?: string; modelId?: string; keyId?: string };
-          providerId = tobj.providerId || 'undefined';
-          modelId = tobj.modelId || 'undefined';
-          keyId = tobj.keyId || 'undefined';
-        } else {
-          providerId = 'undefined';
-          modelId = 'undefined';
-          keyId = 'undefined';
-        }
-
-        // Unique target identifier based on provider+model+key (not route)
-        const targetKey = `${providerId}.${modelId}.${keyId}`;
-        console.log(`[PipelineAssembler] DEBUG - Looking for pipeline config with key: ${targetKey}`);
-        console.log(`[PipelineAssembler] DEBUG - Available pipeline config keys:`, Object.keys(pipelineConfigs));
-
-        const pc = buildPcFromNormalized(providerId, modelId) as PcShape;
-        
-        // If there's a custom pipeline config, merge it with the default
-        const customConfig = pipelineConfigs[targetKey] as Record<string, unknown>;
-        if (customConfig) {
-          console.log(`[PipelineAssembler] DEBUG - Merging custom pipeline config:`, customConfig);
-          
-          // Merge llmSwitch config if present
-          if (customConfig.llmSwitch) {
-            pc.llmSwitch = customConfig.llmSwitch as PcShape['llmSwitch'];
-          }
-          
-          // Merge other configurations as needed
-          if (customConfig.provider) {
-            pc.provider = { ...pc.provider, ...customConfig.provider } as PcShape['provider'];
-          }
-          
-          if (customConfig.model) {
-            pc.model = { ...pc.model, ...customConfig.model } as PcShape['model'];
-          }
-          
-          if (customConfig.compatibility) {
-            pc.compatibility = { ...pc.compatibility, ...customConfig.compatibility } as PcShape['compatibility'];
-          }
-          
-          if (customConfig.workflow) {
-            pc.workflow = { ...pc.workflow, ...customConfig.workflow } as PcShape['workflow'];
-          }
-        }
-        
-        // Ensure auth is resolved if builder provided async hook
-        if (pc.__attachAuth) {
-          await pc.__attachAuth();
-          delete pc.__attachAuth;
-        }
-        console.log(`[PipelineAssembler] DEBUG - Final pipeline config:`, pc);
-
-        let pipeline: PipelineConfig;
-
-        // Check if this target has already been created
-        if (createdPipelines.has(targetKey)) {
-          // Reuse existing pipeline
-          pipeline = createdPipelines.get(targetKey)!;
-        } else {
-          // Create new pipeline for this target
-
-          // DEBUG: Log pipeline config structure
-          console.log(`[PipelineAssembler] DEBUG - Pipeline config for ${targetKey}:`, JSON.stringify(pc, null, 2));
-
-          // Provider module type equals to provider.type from config (as requested)
-          const providerType: string = pc?.provider?.type || 'generic-http';
-          // Prefer explicit override baseUrl (pipelineConfigs) over normalized baseURL
-          const providerBaseUrl: string | undefined = (pc?.provider as any)?.baseUrl || (pc?.provider as any)?.baseURL;
-          const actualModelId: string | undefined = pc?.model?.actualModelId || modelId;
-          const maxTokens: number | undefined = pc?.model?.maxTokens;
-          const maxContext: number | undefined = pc?.model?.maxContext;
-
-          // DEBUG: Log extracted provider config
-          console.log(`[PipelineAssembler] DEBUG - Extracted provider config:`, {
-            providerType,
-            providerBaseUrl,
-            actualModelId,
-            maxTokens,
-            maxContext,
-            providerField: pc?.provider,
-            modelField: pc?.model
-          });
-
-          // Workflow: 若用户提供则使用，否则可选
-          const workflowDecl = pc?.workflow as { type?: string; enabled?: boolean; config?: Record<string, unknown> } | undefined;
-          const workflow: ModuleConfig | undefined = workflowDecl?.type
-            ? { type: workflowDecl.type, enabled: workflowDecl.enabled !== false, config: workflowDecl.config || {} }
-            : { type: 'streaming-control', config: { streamingToNonStreaming: true } };
-
-          // Compatibility must be specified by config
-          // Compatibility: 由provider/模型或pipelineConfigs配置的compatibility决定（不再使用默认passthrough）
-          const compatDecl = pc?.compatibility as { type?: string; config?: Record<string, unknown> } | undefined;
-          const compatType: string | undefined = compatDecl?.type;
-          const compatCfg: Record<string, unknown> = compatDecl?.config || {};
-          const compatibility: ModuleConfig | undefined = compatType
-            ? { type: compatType, config: compatCfg }
-            : undefined;
-
-          const providerConfigObj: Record<string, unknown> = {};
-          // Generic providers expect a vendor type hint for downstream compatibility modules
-          // Use providerId as the vendor type (e.g., 'glm', 'qwen', 'iflow', 'modelscope')
-          providerConfigObj.type = providerId;
-          if (providerBaseUrl) {providerConfigObj.baseUrl = providerBaseUrl;}
-          if (actualModelId) {providerConfigObj.model = actualModelId;}
-          if (typeof maxTokens === 'number') {providerConfigObj.maxTokens = maxTokens;}
-          if (typeof maxContext === 'number') {providerConfigObj.context = maxContext;}
-
-          // Configure authentication based on authentication type
-          if (pc?.keyConfig?.actualKey) {
-            const authType = pc.keyConfig.keyType || 'apiKey';
-
-            if (authType === 'apiKey') {
-              providerConfigObj.auth = {
-                type: 'apikey',
-                apiKey: pc.keyConfig.actualKey
-              };
-            } else if (authType === 'authFile') {
-              // Handle auth file based authentication
-              providerConfigObj.auth = {
-                type: 'bearer',
-                token: pc.keyConfig.actualKey
-              };
-            }
-          } else {
-            // Carry auth from pipelineConfigs if present for other auth types
-            if (pc?.provider && (pc.provider as Record<string, unknown>).auth) {
-              providerConfigObj.auth = (pc.provider as Record<string, unknown>).auth;
-            }
-          }
-
-          const provider: ModuleConfig = {
-            type: providerType,
-            config: providerConfigObj
-          };
-
-          // 使用配置中的LLMSwitch，如果配置中没有则使用路由基础的LLMSwitch选择
-          // 注意：如果配置了unified LLMSwitch，优先使用它而不是路由基础的LLMSwitch
-          let llmSwitch: ModuleConfig;
-          if (pc.llmSwitch) {
-            // Map legacy unified to anthropic-openai
-            const mappedType = pc.llmSwitch.type === 'llmswitch-unified' ? 'llmswitch-anthropic-openai' : (pc.llmSwitch.type || 'llmswitch-anthropic-openai');
-            // 如果配置了其他LLMSwitch，使用它
-            llmSwitch = {
-              type: mappedType,
-              config: pc.llmSwitch.config || {},
-              enabled: pc.llmSwitch.enabled !== false
-            };
-            console.log(`[PipelineAssembler] DEBUG - Using configured LLMSwitch: ${JSON.stringify(llmSwitch)}`);
-          } else {
-            // 否则使用路由基础的LLMSwitch选择
-            llmSwitch = selectLLMSwitchForRoute(routeName);
-            console.log(`[PipelineAssembler] DEBUG - Using route-based LLMSwitch for ${routeName}: ${JSON.stringify(llmSwitch)}`);
-          }
-
-          // Unique pipeline ID based on target, not route - enables reuse across categories
-          const pipelineId = `${providerId}_${keyId}.${modelId}`;
-
-          const modulesBlock: Record<string, unknown> = { llmSwitch, provider };
-          if (compatibility) { (modulesBlock as any).compatibility = compatibility; }
-          if (workflow) { modulesBlock.workflow = workflow; }
-
-          // Validate assembled module set (post-defaults), not raw pc
-          const v2 = PipelineAssembler.validatePc(
-            {
-              provider: { type: providerType },
-              model: { actualModelId: actualModelId || modelId },
-              llmSwitch: { type: (llmSwitch as any)?.type },
-              compatibility: { type: (compatibility as any)?.type },
-              workflow: { type: (modulesBlock.workflow as any)?.type }
-            },
-            { routeName, targetKey }
-          );
-          if (!v2.ok) {
-            continue;
-          }
-
-          pipeline = {
-            id: pipelineId,
-            provider: { type: providerType },
-            modules: modulesBlock,
-            settings: { debugEnabled: true }
-          } as PipelineConfig;
-
-          pipelines.push(pipeline);
-          createdPipelines.set(targetKey, pipeline);
-=======
     const rtAny = (pac as any).routeTargets as Record<string, Array<{ providerId: string; modelId: string; keyId: string }>> | undefined;
     if (rtAny && Object.keys(rtAny).length > 0) {
       const pools: Record<string, string[]> = {};
@@ -523,7 +245,6 @@
               meta[chosen] = { providerId: t.providerId, modelId: t.modelId, keyId: t.keyId };
             }
           }
->>>>>>> 62fe0e65
         }
         pools[routeName] = ids.filter(id => availableIds.has(id));
       }
