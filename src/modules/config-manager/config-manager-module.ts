--- conflicted
+++ resolved
@@ -786,14 +786,9 @@
         });
       }
 
-<<<<<<< HEAD
-      // Ensure httpserver.{port,host} translated from user config
-=======
       // Ensure httpserver.port/host is determined by user config if provided
->>>>>>> 62fe0e65
       try {
-        const userAny = (userConfig as Record<string, any>) || {};
-        const uHttp = (userAny.httpserver as Record<string, any>) || {};
+        const uHttp = (userConfig as Record<string, any>)?.httpserver || (parsedUserConfig as Record<string, any>)?.httpserver || {};
         const mergedAny = mergedConfig as Record<string, any>;
         if (!mergedAny.modules) { mergedAny.modules = {}; }
         const mModules = mergedAny.modules as Record<string, any>;
@@ -801,40 +796,12 @@
         const mHttp = mModules.httpserver as Record<string, any>;
         if (!mHttp.config) { mHttp.config = {}; }
         const mHttpCfg = mHttp.config as Record<string, any>;
-<<<<<<< HEAD
-
-        // 1) Prefer explicit httpserver.port/host from user config
-        let port: number | undefined = (typeof uHttp.port === 'number' && uHttp.port > 0) ? uHttp.port : undefined;
-        let host: string | undefined = (typeof uHttp.host === 'string' && uHttp.host.trim()) ? String(uHttp.host).trim() : undefined;
-
-        // 2) Translate legacy top-level fields if not provided above
-        if (!port && typeof userAny.port === 'number' && userAny.port > 0) {
-          port = userAny.port;
-        }
-        if (!host && typeof userAny.host === 'string' && userAny.host.trim()) {
-          host = String(userAny.host).trim();
-        }
-
-        // 3) Translate from legacy server block if still missing
-        const uServer = (userAny.server as Record<string, any>) || {};
-        if (!port && typeof uServer.port === 'number' && uServer.port > 0) {
-          port = uServer.port;
-        }
-        if (!host && typeof uServer.host === 'string' && uServer.host.trim()) {
-          host = String(uServer.host).trim();
-        }
-
-        // 4) Project into merged-config if present and not set yet
-        if (port && !(typeof mHttpCfg.port === 'number' && mHttpCfg.port > 0)) {
-          mHttpCfg.port = port;
-=======
         // Only project user-provided values; do NOT apply implicit defaults here
         if (typeof uHttp.port === 'number' && uHttp.port > 0) {
           mHttpCfg.port = uHttp.port;
->>>>>>> 62fe0e65
-        }
-        if (host && !mHttpCfg.host) {
-          mHttpCfg.host = host;
+        }
+        if (typeof uHttp.host === 'string' && uHttp.host.trim()) {
+          mHttpCfg.host = uHttp.host.trim();
         }
       } catch { /* ignore normalization errors */ }
 
