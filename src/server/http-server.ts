--- conflicted
+++ resolved
@@ -863,224 +863,6 @@
 
     // Defer mounting OpenAI /v1 catch-all until after Anthropic endpoints to avoid shadowing
 
-<<<<<<< HEAD
-    // Anthropic API: minimal /v1/anthropic/messages passthrough into pipeline with unified llmswitch
-    // Allow disabling this alias via config: set anthropicAlias: false at root level
-    const anthropicAliasEnabled = ((this.config as any)?.anthropicAlias !== false);
-    if (anthropicAliasEnabled) {this.app.post('/v1/anthropic/messages', async (req: Request, res: Response) => {
-      try {
-        if (!this.pipelineManager || !this.routePools) {
-          return res.status(503).json({ error: { message: 'Pipeline not ready', code: 'pipeline_not_ready' } });
-        }
-
-        const requestId = `anth_${Date.now()}`;
-        // Simple provider override via header
-        const preferredVendor = (req.headers['x-rc-provider'] as string | undefined)?.toLowerCase()?.trim();
-        const pickPipeline = (routeName: string = 'anthropic', vendor?: string): string | null => {
-          const pools = this.routePools || {};
-          const list = pools[routeName] || pools['default'] || [];
-          if (!list.length) { return null; }
-          if (vendor) {
-            for (const pid of list) {
-              const left = pid.includes('.') ? pid.slice(0, pid.lastIndexOf('.')) : pid;
-              const vendorId = left.includes('_') ? left.slice(0, left.indexOf('_')) : left;
-              if (vendorId.toLowerCase() === vendor) { return pid; }
-            }
-          }
-          // 优先选择带有协议标识的流水线
-          const protocolSpecific = list.find(pid => pid.includes('.anthropic'));
-          return protocolSpecific || list[0];
-        };
-
-        let codexCaptured = false;
-        const maybeCapture = async (payload: UnknownObject): Promise<void> => {
-          if (codexCaptured) { return; }
-          try {
-            const ua = (req.get('user-agent') || '').toLowerCase();
-            if (!(ua.includes('codex') || ua.includes('claude'))) { return; }
-            const baseDir = `${process.env.HOME || ''}/.routecodex/codex-samples`;
-            await fs.mkdir(baseDir, { recursive: true });
-            const sample = {
-              requestId,
-              endpoint: '/v1/anthropic/messages',
-              timestamp: Date.now(),
-              headers: req.headers,
-              data: payload,
-            };
-            await fs.writeFile(`${baseDir}/pipeline-in-${requestId}.json`, JSON.stringify(sample, null, 2));
-            // Also save into dedicated replay subfolder for Anthropic validation
-            try {
-              const subDir = `${baseDir}/anth-replay`;
-              await fs.mkdir(subDir, { recursive: true });
-              await fs.writeFile(`${subDir}/anthropic-request-${requestId}.json`, JSON.stringify(sample, null, 2));
-              // Capture tool_result blocks (if present) as separate snapshot(s)
-              try {
-                const body = (payload || {}) as any;
-                const messages = Array.isArray(body?.messages) ? body.messages : [];
-                const toolResults: any[] = [];
-                for (const m of messages) {
-                  const content = Array.isArray(m?.content) ? m.content : [];
-                  for (const c of content) {
-                    if (c && typeof c === 'object' && c.type === 'tool_result') {
-                      toolResults.push({
-                        tool_use_id: c.tool_use_id,
-                        content: c.content ?? c.output ?? null,
-                        is_error: !!c.is_error,
-                        role: m.role,
-                      });
-                    }
-                  }
-                }
-                if (toolResults.length > 0) {
-                  const toolResCapture = {
-                    requestId,
-                    endpoint: '/v1/anthropic/messages',
-                    timestamp: Date.now(),
-                    count: toolResults.length,
-                    tool_results: toolResults,
-                  };
-                  await fs.writeFile(`${subDir}/anthropic-tool-results-${requestId}.json`, JSON.stringify(toolResCapture, null, 2));
-                }
-              } catch { /* ignore tool_result capture errors */ }
-            } catch { /* ignore */ }
-            codexCaptured = true;
-          } catch { /* ignore */ }
-        };
-
-        await maybeCapture(req.body as UnknownObject);
-
-        const pipelineId = pickPipeline('anthropic', preferredVendor);
-        if (!pipelineId) {
-          return res.status(503).json({ error: { message: 'No pipelines available', code: 'no_pipelines' } });
-        }
-
-        const dot = pipelineId.lastIndexOf('.');
-        const providerId = dot > 0 ? pipelineId.slice(0, dot) : pipelineId;
-        const modelId = dot > 0 ? pipelineId.slice(dot + 1) : 'default';
-
-        // Optional: Replace only system prompt (tools untouched) if selector active
-        try {
-          const { shouldReplaceSystemPrompt, SystemPromptLoader } = await import('../utils/system-prompt-loader.js');
-          const sel = shouldReplaceSystemPrompt();
-          if (sel) {
-            const loader = SystemPromptLoader.getInstance();
-            const sys = await loader.getPrompt(sel);
-            const currentSys = (req.body && typeof req.body === 'object' && (req.body as any).system) ? String((req.body as any).system) : '';
-            const hasMdMarkers = /\bCLAUDE\.md\b|\bAGENT(?:S)?\.md\b/i.test(currentSys);
-            if (sys && req.body && typeof req.body === 'object' && !hasMdMarkers) {
-              req.body = { ...(req.body as Record<string, unknown>), system: sys } as any;
-            }
-          }
-        } catch { /* non-blocking */ }
-
-        const pipelineRequest = {
-          data: req.body,
-          route: {
-            providerId,
-            modelId,
-            requestId,
-            timestamp: Date.now(),
-          },
-          metadata: {
-            method: req.method,
-            url: '/v1/anthropic/messages',
-            headers: req.headers,
-            targetProtocol: 'anthropic',
-            endpoint: '/v1/anthropic/messages'
-          },
-          debug: { enabled: true, stages: { llmSwitch: true, workflow: true, compatibility: true, provider: true } },
-        } as UnknownObject;
-
-        // Pre-SSE heartbeat for anthropic when waiting on pipeline (disabled when RCC_DISABLE_ANTHROPIC_STREAM=1)
-        let preHeartbeat: NodeJS.Timeout | null = null;
-        // Non-stream JSON: do not use chunked heartbeats; return a single JSON frame
-        const jsonHeartbeatEnabled = false;
-        const disableAnthropicStreamA = process.env.RCC_DISABLE_ANTHROPIC_STREAM === '1';
-        const isStreamingRequestA = !disableAnthropicStreamA && (req.body as any)?.stream;
-
-        if (isStreamingRequestA && !res.headersSent) {
-          try {
-            res.setHeader('Content-Type', 'text/event-stream');
-            res.setHeader('Cache-Control', 'no-cache');
-            res.setHeader('Connection', 'keep-alive');
-            res.setHeader('Transfer-Encoding', 'chunked');
-            res.setHeader('x-request-id', requestId);
-            res.setHeader('x-rc-target-protocol', 'anthropic');
-            res.setHeader('anthropic-version', '2023-06-01');
-            const interval = Math.max(5000, Number(process.env.RCC_SSE_HEARTBEAT_MS || 15000));
-            const send = () => {
-              try { res.write(`event: ping\n` + `data: ${JSON.stringify({ type: 'ping', stage: 'pre', requestId, ts: Date.now() })}\n\n`); } catch { /* ignore */ }
-            };
-            send();
-            preHeartbeat = setInterval(send, interval);
-          } catch { /* ignore */ }
-        }
-        // If non-stream requested and JSON heartbeat enabled, start chunked keep-alive
-        // (no JSON heartbeat for non-stream)
-
-        const pipelineResponse = await this.pipelineManager.processRequest(pipelineRequest as any);
-        const data = pipelineResponse?.data ?? pipelineResponse;
-        // Capture final Anthropic JSON response (non-stream) for replay diagnostics
-        const captureAnthropicResponse = async (payload: unknown) => {
-          try {
-            const baseDir = `${process.env.HOME || ''}/.routecodex/codex-samples`;
-            const subDir = `${baseDir}/anth-replay`;
-            await fs.mkdir(subDir, { recursive: true });
-            // Do not store tool_use for backfill; rely on correct parsing and schema
-            const digest = (() => {
-              try {
-                const obj = (payload && typeof payload === 'object') ? payload as any : {};
-                const content = Array.isArray(obj.content) ? obj.content : [];
-                const tools = content.filter((b: any) => b && b.type === 'tool_use');
-                const first = tools.length ? tools[0] : null;
-                return {
-                  tool_use_count: tools.length,
-                  first_tool_use: first ? {
-                    id: first.id || null,
-                    name: first.name || null,
-                    input_keys: first.input && typeof first.input === 'object' ? Object.keys(first.input) : []
-                  } : null,
-                  stop_reason: obj.stop_reason || null
-                };
-              } catch { return { tool_use_count: 0, first_tool_use: null, stop_reason: null }; }
-            })();
-            const out = {
-              requestId,
-              endpoint: '/v1/anthropic/messages',
-              timestamp: Date.now(),
-              response: {
-                status: 200,
-                headers: { 'x-rc-target-protocol': 'anthropic' }
-              },
-              data: payload,
-              mappingDigest: digest,
-            };
-            await fs.writeFile(`${subDir}/anthropic-response-${requestId}.json`, JSON.stringify(out, null, 2));
-          } catch { /* ignore capture errors */ }
-        };
-        if (!disableAnthropicStreamA && (req.body as any)?.stream) {
-          res.status(200);
-          const protocolHandlerAny = this.protocolHandler as unknown as { streamFromPipeline?: (response: unknown, requestId: string, res: Response, model?: string, protocol?: 'openai' | 'anthropic') => Promise<void> };
-          if (protocolHandlerAny?.streamFromPipeline) {
-            try { if (preHeartbeat) { clearInterval(preHeartbeat); preHeartbeat = null; } } catch { /* ignore */ }
-            // no JSON heartbeat cleanup needed
-            await protocolHandlerAny.streamFromPipeline(pipelineResponse, requestId, res, (req.body as any)?.model as string | undefined, 'anthropic');
-            return;
-          }
-        }
-        try { if (preHeartbeat) { clearInterval(preHeartbeat); preHeartbeat = null; } } catch { /* ignore */ }
-        // Return anthropic-like response produced by llmswitch (if configured)
-        try { res.setHeader('x-rc-target-protocol', 'anthropic'); } catch { /* ignore */ }
-        try { res.setHeader('anthropic-version', '2023-06-01'); } catch { /* ignore */ }
-        await captureAnthropicResponse(data);
-        res.status(200).json(data);
-      } catch (err) {
-        res.status(500).json({ error: { message: (err as Error).message || 'Anthropic handler error' } });
-      }
-    });}
-
-=======
->>>>>>> 62fe0e65
     // Anthropic API canonical endpoint /v1/messages (Anthropic SDK default)
     this.app.post('/v1/messages', async (req: Request, res: Response) => {
       try {
@@ -1211,17 +993,13 @@
         let preHeartbeat: NodeJS.Timeout | null = null;
         const jsonHeartbeatEnabled2 = false;
         const disableAnthropicStreamB = process.env.RCC_DISABLE_ANTHROPIC_STREAM === '1';
-        const isStreamingRequest = !disableAnthropicStreamB && (req.body as any)?.stream;
-
-        if (isStreamingRequest && !res.headersSent) {
+        if (!disableAnthropicStreamB && (req.body as any)?.stream && !res.headersSent) {
           try {
             res.setHeader('Content-Type', 'text/event-stream');
             res.setHeader('Cache-Control', 'no-cache');
             res.setHeader('Connection', 'keep-alive');
             res.setHeader('Transfer-Encoding', 'chunked');
             res.setHeader('x-request-id', requestId);
-            res.setHeader('x-rc-target-protocol', 'anthropic');
-            res.setHeader('anthropic-version', '2023-06-01');
             const interval = Math.max(5000, Number(process.env.RCC_SSE_HEARTBEAT_MS || 15000));
             const send = () => {
               try { res.write(`event: ping\n` + `data: ${JSON.stringify({ type: 'ping', stage: 'pre', requestId, ts: Date.now() })}\n\n`); } catch { /* ignore */ }
@@ -1280,20 +1058,6 @@
           }
         }
         try { if (preHeartbeat) { clearInterval(preHeartbeat); preHeartbeat = null; } } catch { /* ignore */ }
-<<<<<<< HEAD
-
-        // Only set headers for non-streaming responses (streaming already has headers set)
-        if (!isStreamingRequest) {
-          try { res.setHeader('x-rc-target-protocol', 'anthropic'); } catch { /* ignore */ }
-          try { res.setHeader('anthropic-version', '2023-06-01'); } catch { /* ignore */ }
-        }
-
-        await captureAnthropicResponse2(data);
-
-        // For streaming requests, headers are already set and response is handled by protocolHandler
-        if (!isStreamingRequest) {
-          res.status(200).json(data);
-=======
         if (!res.headersSent) {
           try { res.setHeader('x-rc-target-protocol', 'anthropic'); } catch { /* ignore */ }
           try { res.setHeader('anthropic-version', '2023-06-01'); } catch { /* ignore */ }
@@ -1304,7 +1068,6 @@
         } else {
           try { res.write(typeof data === 'string' ? data : JSON.stringify(data)); } catch { /* ignore */ }
           try { res.end(); } catch { /* ignore */ }
->>>>>>> 62fe0e65
         }
       } catch (err) {
         if (!res.headersSent) {
