--- conflicted
+++ resolved
@@ -132,23 +132,12 @@
         spinner.text = 'Checking RouteCodex server status...';
         const normalizeConnectHost = (h: string): string => {
           const v = String(h || '').toLowerCase();
-<<<<<<< HEAD
-          if (v === '0.0.0.0') { return '127.0.0.1'; }
-          if (v === '::') { return '::1'; }
-=======
           if (v === '0.0.0.0') return '127.0.0.1';
           if (v === '::' || v === '::1' || v === 'localhost') return '127.0.0.1';
->>>>>>> 62fe0e65
           return h || '127.0.0.1';
         };
         const connectHost = normalizeConnectHost(actualHost);
         const serverUrl = `http://${connectHost}:${actualPort}`;
-<<<<<<< HEAD
-        const controller = new AbortController();
-        const timeoutId = setTimeout(() => controller.abort(), 3000);
-
-=======
->>>>>>> 62fe0e65
         try {
           const controller = new AbortController();
           const timeoutId = setTimeout(() => controller.abort(), 3000);
@@ -164,7 +153,7 @@
           // Start RouteCodex server in background
           const { spawn } = await import('child_process');
           const modulesConfigPath = path.resolve(__dirname, '../config/modules.json');
-          const serverEntry = path.resolve(__dirname, '..', 'dist', 'index.js');
+          const serverEntry = path.resolve(__dirname, 'index.js');
 
           const serverProcess = spawn(process.execPath, [serverEntry, modulesConfigPath], {
             stdio: 'pipe',
@@ -198,11 +187,7 @@
       const resolvedBaseHost = String((() => {
         const v = String(actualHost || '').toLowerCase();
         if (v === '0.0.0.0') return '127.0.0.1';
-<<<<<<< HEAD
-        if (v === '::') return '::1';
-=======
         if (v === '::' || v === '::1' || v === 'localhost') return '127.0.0.1';
->>>>>>> 62fe0e65
         return actualHost || '127.0.0.1';
       })());
       const anthropicBase = `http://${resolvedBaseHost}:${actualPort}`;
@@ -213,13 +198,10 @@
         ANTHROPIC_API_URL: anthropicBase,
         ANTHROPIC_API_KEY: 'rcc-proxy-key'
       } as NodeJS.ProcessEnv;
-<<<<<<< HEAD
-=======
       // Avoid auth conflict: prefer API key routed via RouteCodex; remove shell tokens
       try { delete (claudeEnv as Record<string, unknown>)['ANTHROPIC_AUTH_TOKEN']; } catch { /* ignore */ }
       try { delete (claudeEnv as Record<string, unknown>)['ANTHROPIC_TOKEN']; } catch { /* ignore */ }
       logger.info('Unset ANTHROPIC_AUTH_TOKEN/ANTHROPIC_TOKEN for Claude process to avoid conflicts');
->>>>>>> 62fe0e65
       logger.info(`Setting Anthropic base URL to: ${anthropicBase}`);
 
       // Prepare Claude Code command arguments
@@ -422,22 +404,13 @@
 
       // Spawn child Node process to run the server entry; forward signals
       const nodeBin = process.execPath; // current Node
-      const serverEntry = path.resolve(__dirname, '..', 'dist', 'index.js');
+      const serverEntry = path.resolve(__dirname, 'index.js');
       // Use spawn (not spawnSync); import child_process at top already
       const { spawn } = await import('child_process');
 
       const env = { ...process.env } as NodeJS.ProcessEnv;
-<<<<<<< HEAD
-
-      // Pass the config path to the server via environment variable
-      if (configPath) {
-        env.RCC4_CONFIG_PATH = configPath;
-      }
-
-=======
       // Ensure server process picks the intended user config path
       env.ROUTECODEX_CONFIG = configPath;
->>>>>>> 62fe0e65
       const args: string[] = [serverEntry, modulesConfigPath];
 
       const childProc = spawn(nodeBin, args, { stdio: 'inherit', env });
@@ -907,7 +880,7 @@
 
       // Delegate to start command behavior with --restart semantics
       const nodeBin = process.execPath;
-      const serverEntry = path.resolve(path.dirname(fileURLToPath(import.meta.url)), '..', 'dist', 'index.js');
+      const serverEntry = path.resolve(path.dirname(fileURLToPath(import.meta.url)), 'index.js');
       const { spawn } = await import('child_process');
 
       // Prompt source flags
@@ -924,12 +897,6 @@
 
       const modulesConfigPath = getModulesConfigPath();
       const env = { ...process.env } as NodeJS.ProcessEnv;
-
-      // Pass the config path to the server via environment variable
-      if (configPath) {
-        env.RCC4_CONFIG_PATH = configPath;
-      }
-
       const args: string[] = [serverEntry, modulesConfigPath];
       const child = spawn(nodeBin, args, { stdio: 'inherit', env });
       try { fs.writeFileSync(path.join(homedir(), '.routecodex', 'server.cli.pid'), String(child.pid ?? ''), 'utf8'); } catch (error) { /* ignore */ }
@@ -1144,13 +1111,13 @@
   });
 
 // Import commands at top level
-// import { createDryRunCommands } from './commands/dry-run.js';
+import { createDryRunCommands } from './commands/dry-run.js';
 // offline-log CLI temporarily disabled to simplify build
 
 // simple-log config helper removed
 
 // Add commands
-// program.addCommand(createDryRunCommands());
+program.addCommand(createDryRunCommands());
 // offline-log command disabled
 // simple-log command removed
 
