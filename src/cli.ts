#!/usr/bin/env node

/**
 * RouteCodex CLI - ESM entry point
 * Multi-provider OpenAI proxy server command line interface
 */

import { Command } from 'commander';
import chalk from 'chalk';
import ora from 'ora';
import type { Ora } from 'ora';
import path from 'path';
import fs from 'fs';
import { homedir } from 'os';
import { spawnSync } from 'child_process';
import { fileURLToPath } from 'url';
import type { UnknownObject } from './types/common-types.js';

const __filename = fileURLToPath(import.meta.url);
const __dirname = path.dirname(__filename);

interface ServerConfig {
  port: number;
  host: string;
}

interface LoggingConfig {
  level: string;
}

interface ProvidersConfig {
  [key: string]: unknown;
}

interface DefaultConfig {
  server: ServerConfig;
  logging: LoggingConfig;
  providers: ProvidersConfig;
}

interface TemplateConfig {
  server?: Partial<ServerConfig>;
  logging?: Partial<LoggingConfig>;
  [key: string]: unknown;
}

// simple-log config type removed

interface HealthCheckResult {
  status: string;
  port: number;
  host: string;
  responseTime?: number;
  error?: string;
}

// Simple logger
const logger = {
  info: (msg: string) => console.log(`${chalk.blue('ℹ')  } ${  msg}`),
  success: (msg: string) => console.log(`${chalk.green('✓')  } ${  msg}`),
  warning: (msg: string) => console.log(`${chalk.yellow('⚠')  } ${  msg}`),
  error: (msg: string) => console.log(`${chalk.red('✗')  } ${  msg}`),
  debug: (msg: string) => console.log(`${chalk.gray('◉')  } ${  msg}`)
};

// CLI program setup
const program = new Command();

// Resolve version from package.json at runtime to avoid hardcoding mismatches
const pkgVersion: string = (() => {
  try {
    const pkgPath = path.resolve(__dirname, '..', 'package.json');
    const txt = fs.readFileSync(pkgPath, 'utf-8');
    const j = JSON.parse(txt);
    return typeof j?.version === 'string' ? j.version : '0.0.0';
  } catch {
    return '0.0.0';
  }
})();

program
  .name('rcc')
  .description('RouteCodex CLI - Multi-provider OpenAI proxy server and Claude Code interface')
  .version(pkgVersion);

// Code command - Launch Claude Code interface
program
  .command('code')
  .description('Launch Claude Code interface with RouteCodex as proxy')
  .option('-p, --port <port>', 'RouteCodex server port (overrides config file)')
  .option('-h, --host <host>', 'RouteCodex server host', 'localhost')
  .option('-c, --config <config>', 'RouteCodex configuration file path')
  .option('--claude-path <path>', 'Path to Claude Code executable', 'claude')
  .option('--model <model>', 'Model to use with Claude Code')
  .option('--profile <profile>', 'Claude Code profile to use')
  .option('--ensure-server', 'Ensure RouteCodex server is running before launching Claude')
  .action(async (options) => {
    const spinner = ora('Preparing Claude Code with RouteCodex...').start();

    try {
      // Resolve configuration and determine port
      let configPath = options.config;
      if (!configPath) {
        configPath = path.join(homedir(), '.routecodex', 'config.json');
      }

      let actualPort = options.port ? parseInt(options.port, 10) : null;
      let actualHost = options.host;

      // If no explicit port provided, try to read from config file
      if (!actualPort && fs.existsSync(configPath)) {
        try {
          const configContent = fs.readFileSync(configPath, 'utf8');
          const config = JSON.parse(configContent);
          actualPort = config?.port || config?.server?.port;
          actualHost = config?.server?.host || config?.host || actualHost;
        } catch (error) {
          spinner.warn('Failed to read configuration file, using defaults');
        }
      }

      // Fallback to default if still no port
      if (!actualPort) {
        actualPort = 5520;
      }

      // Check if RouteCodex server needs to be started
      if (options.ensureServer) {
        spinner.text = 'Checking RouteCodex server status...';

        const serverUrl = `http://${actualHost}:${actualPort}`;
        const controller = new AbortController();
        const timeoutId = setTimeout(() => controller.abort(), 3000);

        try {
          const response = await fetch(`${serverUrl}/health`, {
            signal: controller.signal,
            method: 'GET'
          } as any);
          clearTimeout(timeoutId);

          if (!response.ok) {
            throw new Error('Server not healthy');
          }

          spinner.succeed('RouteCodex server is running');
        } catch (error) {
          clearTimeout(timeoutId);
          spinner.info('RouteCodex server is not running, starting it...');

          // Start RouteCodex server in background
          const { spawn } = await import('child_process');
          const modulesConfigPath = path.resolve(__dirname, '../config/modules.json');
          const serverEntry = path.resolve(__dirname, 'index.js');

          const serverProcess = spawn(process.execPath, [serverEntry, modulesConfigPath], {
            stdio: 'pipe',
            env: { ...process.env },
            detached: true
          });

          serverProcess.unref();

          // Wait a bit for server to start
          spinner.text = 'Waiting for RouteCodex server to start...';
          await sleep(3000);

          // Verify server started
          try {
            const healthResponse = await fetch(`${serverUrl}/health`, {
              method: 'GET',
              timeout: 2000
            } as any);

            if (healthResponse.ok) {
              spinner.succeed('RouteCodex server started successfully');
            } else {
              throw new Error('Server health check failed');
            }
          } catch (healthError) {
            spinner.warn('RouteCodex server may not be fully ready, continuing...');
          }
        }
      }

      spinner.text = 'Launching Claude Code...';

      // Prepare environment variables for Claude Code
      const claudeEnv = {
        ...process.env,
        ANTHROPIC_BASE_URL: `http://${actualHost}:${actualPort}`,
        ANTHROPIC_API_KEY: 'rcc-proxy-key'
      };

      // Prepare Claude Code command arguments
      const claudeArgs = [];

      if (options.model) {
        claudeArgs.push('--model', options.model);
      }

      if (options.profile) {
        claudeArgs.push('--profile', options.profile);
      }

      // Launch Claude Code
      const { spawn } = await import('child_process');
      const claudeProcess = spawn(options.claudePath, claudeArgs, {
        stdio: 'inherit',
        env: claudeEnv
      });

      spinner.succeed('Claude Code launched with RouteCodex proxy');
      logger.info(`Using RouteCodex server at: http://${actualHost}:${actualPort}`);
      logger.info('Press Ctrl+C to exit Claude Code');

      // Handle graceful shutdown
      const shutdown = async (sig: NodeJS.Signals) => {
        try { claudeProcess.kill(sig); } catch { /* ignore */ }
        try { process.exit(0); } catch { /* ignore */ }
      };

      process.on('SIGINT', () => { void shutdown('SIGINT'); });
      process.on('SIGTERM', () => { void shutdown('SIGTERM'); });

      claudeProcess.on('exit', (code, signal) => {
        if (signal) {
          process.exit(0);
        } else {
          process.exit(code ?? 0);
        }
      });

      // Keep process alive
      await new Promise(() => {});

    } catch (error) {
      spinner.fail('Failed to launch Claude Code');
      logger.error(error instanceof Error ? error.message : String(error));
      process.exit(1);
    }
  });

// Start command
program
  .command('start')
  .description('Start the RouteCodex server')
  .option('-c, --config <config>', 'Configuration file path')
  .option('--log-level <level>', 'Log level (debug, info, warn, error)', 'info')
  .option('--codex', 'Use Codex system prompt (tools unchanged)')
  .option('--claude', 'Use Claude system prompt (tools unchanged)')
  .option('--restart', 'Restart if an instance is already running')
  .action(async (options) => {
    const spinner = ora('Starting RouteCodex server...').start();

    try {
      // Validate system prompt replacement flags
      try {
        if (options.codex && options.claude) {
          spinner.fail('Flags --codex and --claude are mutually exclusive');
          process.exit(1);
        }
        if (options.codex) {
          process.env.ROUTECODEX_SYSTEM_PROMPT_SOURCE = 'codex';
        } else if (options.claude) {
          process.env.ROUTECODEX_SYSTEM_PROMPT_SOURCE = 'claude';
        }
      } catch { /* ignore */ }

      // Resolve config path
      let configPath = options.config;
      if (!configPath) {
        configPath = path.join(homedir(), '.routecodex', 'config.json');
      }

      // Ensure provided config path is a file (not a directory)
      if (fs.existsSync(configPath)) {
        const stats = fs.statSync(configPath);
        if (stats.isDirectory()) {
          spinner.fail(`Configuration path must be a file, received directory: ${configPath}`);
          process.exit(1);
        }
      }

      // Check if config exists; do NOT create defaults
      if (!fs.existsSync(configPath)) {
        spinner.fail(`Configuration file not found: ${configPath}`);
<<<<<<< HEAD
        logger.error('Please create a RouteCodex user config first (e.g., ~/.routecodex/config.json).');
=======
        logger.error('Please create a configuration file first:');
        logger.error('  rcc config init');
        logger.error('Or specify a custom configuration file:');
        logger.error('  rcc start --config ./my-config.json');
        process.exit(1);
      }

      // Load and validate configuration
      let config;
      try {
        const configContent = fs.readFileSync(configPath, 'utf8');
        config = JSON.parse(configContent);
      } catch (error) {
        spinner.fail('Failed to parse configuration file');
        logger.error(`Invalid JSON in configuration file: ${configPath}`);
        process.exit(1);
      }

      // Validate required configuration fields
      const port = config?.port || config?.server?.port;
      if (!port || typeof port !== 'number' || port <= 0) {
        spinner.fail('Invalid or missing port configuration');
        logger.error('Configuration file must specify a valid port number');
        logger.error('Example configuration:');
        logger.error(JSON.stringify({ port: 5506 }, null, 2));
>>>>>>> 685efd4e
        process.exit(1);
      }

      const resolvedPort = port;

      // Ensure port state aligns with requested behavior (no implicit self-stop)
      await ensurePortAvailable(resolvedPort, spinner, { restart: !!options.restart });

      // simple-log application removed

      // Resolve modules config path
      const modulesConfigPath = getModulesConfigPath();
      if (!fs.existsSync(modulesConfigPath)) {
        spinner.fail(`Modules configuration file not found: ${modulesConfigPath}`);
        process.exit(1);
      }

      // resolvedPort already determined above

      // Spawn child Node process to run the server entry; forward signals
      const nodeBin = process.execPath; // current Node
      const serverEntry = path.resolve(__dirname, 'index.js');
      // Use spawn (not spawnSync); import child_process at top already
      const { spawn } = await import('child_process');

      const env = { ...process.env } as NodeJS.ProcessEnv;
      const args: string[] = [serverEntry, modulesConfigPath];

      const childProc = spawn(nodeBin, args, { stdio: 'inherit', env });
      // Persist child pid for out-of-band stop diagnostics
      try {
        const pidFile = path.join(homedir(), '.routecodex', 'server.cli.pid');
        fs.writeFileSync(pidFile, String(childProc.pid ?? ''), 'utf8');
      } catch (error) { /* ignore */ }

      const host = config?.server?.host || config?.host || 'localhost';
      spinner.succeed(`RouteCodex server starting on ${host}:${resolvedPort}`);
      logger.info(`Configuration loaded from: ${configPath}`);
      logger.info(`Server will run on port: ${resolvedPort}`);
      logger.info('Press Ctrl+C to stop the server');

      // Forward signals to child
      const shutdown = async (sig: NodeJS.Signals) => {
        // 1) Ask server to shutdown over HTTP
        try {
          await fetch(`http://127.0.0.1:${resolvedPort}/shutdown`, { method: 'POST' }).catch(() => {});
        } catch (error) { /* ignore */ }
        // 2) Forward signal to child
        try { childProc.kill(sig); } catch (error) { /* ignore */ }
        try { if (childProc.pid) { process.kill(-childProc.pid, sig); } } catch (error) { /* ignore */ }
        // 3) Wait briefly; if still listening, try SIGTERM/SIGKILL by port
        const deadline = Date.now() + 3500;
        while (Date.now() < deadline) {
          if (findListeningPids(resolvedPort).length === 0) {break;}
          await sleep(120);
        }
        const remain = findListeningPids(resolvedPort);
        if (remain.length) {
          for (const pid of remain) {
            try { process.kill(pid, 'SIGTERM'); } catch { /* ignore */ }
          }
          const killDeadline = Date.now() + 1500;
          while (Date.now() < killDeadline) {
            if (findListeningPids(resolvedPort).length === 0) {break;}
            await sleep(100);
          }
        }
        const still = findListeningPids(resolvedPort);
        if (still.length) {
          for (const pid of still) {
            try { process.kill(pid, 'SIGKILL'); } catch { /* ignore */ }
          }
        }
        // Ensure parent exits even if child fails to exit
        try { process.exit(0); } catch { /* ignore */ }
      };
      process.on('SIGINT', () => { void shutdown('SIGINT'); });
      process.on('SIGTERM', () => { void shutdown('SIGTERM'); });

      // Fallback keypress handler: capture Ctrl+C / q when some environments swallow SIGINT
      const cleanupKeypress = setupKeypress(() => { void shutdown('SIGINT'); });

      childProc.on('exit', (code, signal) => {
        // Propagate exit code
        try { cleanupKeypress(); } catch { /* ignore */ }
        if (signal) {
          process.exit(0);
        } else {
          process.exit(code ?? 0);
        }
      });

      // Do not exit parent; keep process alive to relay signals
      await new Promise(() => {});

    } catch (error) {
      spinner.fail('Failed to start server');
      logger.error(error instanceof Error ? error.message : String(error));
      process.exit(1);
    }
  });

// Config command
program
  .command('config')
  .description('Configuration management')
  .argument('<action>', 'Action to perform (show, edit, validate, init)')
  .option('-c, --config <config>', 'Configuration file path')
  .option('-t, --template <template>', 'Configuration template (default, lmstudio, oauth)')
  .option('-f, --force', 'Force overwrite existing configuration')
  .action(async (action, options) => {
    try {
      const configPath = options.config || path.join(homedir(), '.routecodex', 'config.json');

      switch (action) {
        case 'init':
          await initializeConfig(configPath, options.template, options.force);
          break;

        case 'show':
          if (fs.existsSync(configPath)) {
            const config = JSON.parse(fs.readFileSync(configPath, 'utf8'));
            console.log(JSON.stringify(config, null, 2));
          } else {
            logger.error('Configuration file not found');
          }
          break;

        case 'edit': {
          const editor = process.env.EDITOR || 'nano';
          const { spawn } = await import('child_process');
          spawn(editor, [configPath], { stdio: 'inherit' });
          break;
        }

        case 'validate': {
          if (fs.existsSync(configPath)) {
            try {
              JSON.parse(fs.readFileSync(configPath, 'utf8'));
              logger.success('Configuration is valid');
            } catch (error) {
              logger.error(`Configuration is invalid: ${  error instanceof Error ? error.message : String(error)}`);
            }
          } else {
            logger.error('Configuration file not found');
          }
          break;
        }

        default:
          logger.error('Unknown action. Use: show, edit, validate, init');
      }
    } catch (error) {
      logger.error(`Config command failed: ${  error instanceof Error ? error.message : String(error)}`);
    }
  });

// Initialize configuration helper function
async function initializeConfig(configPath: string, template?: string, force: boolean = false) {
  const spinner = ora('Initializing configuration...').start();

  try {
    // Create config directory if it doesn't exist
    const configDir = path.dirname(configPath);
    if (!fs.existsSync(configDir)) {
      fs.mkdirSync(configDir, { recursive: true });
    }

    // Check if config already exists
    if (fs.existsSync(configPath) && !force) {
      spinner.warn('Configuration file already exists');
      spinner.info('Use --force flag to overwrite or choose a different path');
      return;
    }

    // Load template
    let templateConfig: TemplateConfig | undefined;

    switch (template) {
      case 'lmstudio':
        templateConfig = {
          server: {
            port: 5506,
            host: "localhost"
          },
          logging: {
            level: "info"
          },
          providers: {
            lmstudio: {
              type: "lmstudio",
              baseUrl: "http://localhost:1234",
              apiKey: "${LM_STUDIO_API_KEY:-}",
              models: {
                "gpt-oss-20b-mlx": {
                  maxTokens: 8192,
                  temperature: 0.7,
                  supportsStreaming: true,
                  supportsTools: true
                },
                "qwen2.5-7b-instruct": {
                  maxTokens: 32768,
                  temperature: 0.7,
                  supportsStreaming: true,
                  supportsTools: true
                }
              },
              timeout: 60000,
              retryAttempts: 3
            }
          },
          routing: {
            default: "lmstudio",
            models: {
              "gpt-4": "gpt-oss-20b-mlx",
              "gpt-4-turbo": "gpt-oss-20b-mlx",
              "gpt-3.5-turbo": "gpt-oss-20b-mlx",
              "claude-3-haiku": "qwen2.5-7b-instruct",
              "claude-3-sonnet": "gpt-oss-20b-mlx"
            }
          },
          features: {
            tools: {
              enabled: true,
              maxTools: 10
            },
            streaming: {
              enabled: true,
              chunkSize: 1024
            },
            oauth: {
              enabled: true,
              providers: ["qwen", "iflow"]
            }
          }
        };
        break;

      case 'oauth':
        templateConfig = {
          server: {
            port: 5506,
            host: "localhost"
          },
          logging: {
            level: "info"
          },
          providers: {
            qwen: {
              type: "qwen-provider",
              baseUrl: "https://chat.qwen.ai",
              oauth: {
                clientId: "f0304373b74a44d2b584a3fb70ca9e56",
                deviceCodeUrl: "https://chat.qwen.ai/api/v1/oauth2/device/code",
                tokenUrl: "https://chat.qwen.ai/api/v1/oauth2/token",
                scopes: ["openid", "profile", "email", "model.completion"]
              },
              models: {
                "qwen3-coder-plus": {
                  maxTokens: 32768,
                  temperature: 0.7,
                  supportsStreaming: true,
                  supportsTools: true
                }
              }
            },
            iflow: {
              type: "iflow-http",
              baseUrl: "https://api.iflow.cn/v1",
              oauth: {
                clientId: "10009311001",
                clientSecret: "4Z3YjXycVsQvyGF1etiNlIBB4RsqSDtW",
                authUrl: "https://iflow.cn/oauth",
                tokenUrl: "https://iflow.cn/oauth/token",
                deviceCodeUrl: "https://iflow.cn/oauth/device/code",
                scopes: ["openid", "profile", "api"]
              },
              models: {
                "iflow-pro": {
                  maxTokens: 32768,
                  temperature: 0.7,
                  supportsStreaming: true,
                  supportsTools: true
                }
              }
            }
          },
          routing: {
            default: "qwen",
            models: {
              "gpt-4": "qwen3-coder-plus",
              "gpt-3.5-turbo": "qwen3-coder-plus",
              "claude-3-haiku": "qwen3-coder-plus",
              "claude-3-sonnet": "iflow-pro"
            }
          },
          features: {
            tools: {
              enabled: true,
              maxTools: 10
            },
            streaming: {
              enabled: true,
              chunkSize: 1024
            },
            oauth: {
              enabled: true,
              autoRefresh: true,
              sharedCredentials: true
            }
          }
        };
        break;

      default:
        templateConfig = {
          server: {
            port: 5506,
            host: "localhost"
          },
          logging: {
            level: "info"
          },
          providers: {
            openai: {
              type: "openai",
              apiKey: "${OPENAI_API_KEY}",
              baseUrl: "https://api.openai.com/v1",
              models: {
                "gpt-4": {
                  maxTokens: 8192,
                  temperature: 0.7
                },
                "gpt-3.5-turbo": {
                  maxTokens: 4096,
                  temperature: 0.7
                }
              }
            }
          },
          routing: {
            default: "openai"
          },
          features: {
            tools: {
              enabled: true,
              maxTools: 10
            },
            streaming: {
              enabled: true,
              chunkSize: 1024
            }
          }
        };
    }

    // Write configuration file
    fs.writeFileSync(configPath, JSON.stringify(templateConfig, null, 2));

    spinner.succeed(`Configuration initialized: ${configPath}`);
    logger.info(`Template used: ${template || 'default'}`);
    logger.info('You can now start the server with: rcc start');

  } catch (error) {
    spinner.fail('Failed to initialize configuration');
    logger.error(`Initialization failed: ${  error instanceof Error ? error.message : String(error)}`);
  }
}

// Stop command
program
  .command('stop')
  .description('Stop the RouteCodex server')
  .action(async (options) => {
    const spinner = ora('Stopping RouteCodex server...').start();
    try {
      // Resolve config path and port
      const configPath = path.join(homedir(), '.routecodex', 'config.json');

      // Check if config exists
      if (!fs.existsSync(configPath)) {
        spinner.fail(`Configuration file not found: ${configPath}`);
        logger.error('Cannot determine server port without configuration file');
        logger.info('Please create a configuration file first:');
        logger.info('  rcc config init');
        process.exit(1);
      }

      // Load configuration to get port
      let config;
      try {
        const configContent = fs.readFileSync(configPath, 'utf8');
        config = JSON.parse(configContent);
      } catch (error) {
        spinner.fail('Failed to parse configuration file');
        logger.error(`Invalid JSON in configuration file: ${configPath}`);
        process.exit(1);
      }

      const port = config?.port || config?.server?.port;
      if (!port || typeof port !== 'number' || port <= 0) {
        spinner.fail('Invalid or missing port configuration');
        logger.error('Configuration file must specify a valid port number');
        process.exit(1);
      }

      const resolvedPort = port;

      const pids = findListeningPids(resolvedPort);
      if (!pids.length) {
        spinner.succeed(`No server listening on ${resolvedPort}.`);
        return;
      }
      for (const pid of pids) {
        try { process.kill(pid, 'SIGTERM'); } catch { /* ignore */ }
      }
      const deadline = Date.now() + 3000;
      while (Date.now() < deadline) {
        if (findListeningPids(resolvedPort).length === 0) {
          spinner.succeed(`Stopped server on ${resolvedPort}.`);
          return;
        }
        await sleep(100);
      }
      const remain = findListeningPids(resolvedPort);
      if (remain.length) {
        for (const pid of remain) { try { process.kill(pid, 'SIGKILL'); } catch { /* ignore */ } }
      }
      spinner.succeed(`Force stopped server on ${resolvedPort}.`);
    } catch (e) {
      spinner.fail(`Failed to stop: ${(e as Error).message}`);
      process.exit(1);
    }
  });

// Restart command (stop + start with same environment)
program
  .command('restart')
  .description('Restart the RouteCodex server')
  .option('-c, --config <config>', 'Configuration file path')
  .option('--log-level <level>', 'Log level (debug, info, warn, error)', 'info')
  .option('--codex', 'Use Codex system prompt (tools unchanged)')
  .option('--claude', 'Use Claude system prompt (tools unchanged)')
  .action(async (options) => {
    const spinner = ora('Restarting RouteCodex server...').start();
    try {
      // Resolve config path
      const configPath = options.config || path.join(homedir(), '.routecodex', 'config.json');

      // Check if config exists
      if (!fs.existsSync(configPath)) {
        spinner.fail(`Configuration file not found: ${configPath}`);
        logger.error('Cannot determine server port without configuration file');
        logger.info('Please create a configuration file first:');
        logger.info('  rcc config init');
        process.exit(1);
      }

      // Load configuration to get port
      let config;
      try {
        const configContent = fs.readFileSync(configPath, 'utf8');
        config = JSON.parse(configContent);
      } catch (error) {
        spinner.fail('Failed to parse configuration file');
        logger.error(`Invalid JSON in configuration file: ${configPath}`);
        process.exit(1);
      }

      const port = config?.port || config?.server?.port;
      if (!port || typeof port !== 'number' || port <= 0) {
        spinner.fail('Invalid or missing port configuration');
        logger.error('Configuration file must specify a valid port number');
        process.exit(1);
      }

      const resolvedPort = port;

      // Stop current instance (if any)
      const pids = findListeningPids(resolvedPort);
      if (pids.length) {
        for (const pid of pids) { try { process.kill(pid, 'SIGTERM'); } catch { /* ignore */ } }
        const deadline = Date.now() + 3500;
        while (Date.now() < deadline) {
          if (findListeningPids(resolvedPort).length === 0) {break;}
          await sleep(120);
        }
        const remain = findListeningPids(resolvedPort);
        for (const pid of remain) { try { process.kill(pid, 'SIGKILL'); } catch { /* ignore */ } }
      }

      spinner.text = 'Starting RouteCodex server...';

      // Delegate to start command behavior with --restart semantics
      const nodeBin = process.execPath;
      const serverEntry = path.resolve(path.dirname(fileURLToPath(import.meta.url)), 'index.js');
      const { spawn } = await import('child_process');

      // Prompt source flags
      if (options.codex && options.claude) {
        spinner.fail('Flags --codex and --claude are mutually exclusive');
        process.exit(1);
      }
      if (options.codex) { process.env.ROUTECODEX_SYSTEM_PROMPT_SOURCE = 'codex'; }
      else if (options.claude) { process.env.ROUTECODEX_SYSTEM_PROMPT_SOURCE = 'claude'; }
      else if (!process.env.ROUTECODEX_SYSTEM_PROMPT_SOURCE) {
        // Default to Codex system prompt source if not specified
        process.env.ROUTECODEX_SYSTEM_PROMPT_SOURCE = 'codex';
      }

      const modulesConfigPath = getModulesConfigPath();
      const env = { ...process.env } as NodeJS.ProcessEnv;
      const args: string[] = [serverEntry, modulesConfigPath];
      const child = spawn(nodeBin, args, { stdio: 'inherit', env });
      try { fs.writeFileSync(path.join(homedir(), '.routecodex', 'server.cli.pid'), String(child.pid ?? ''), 'utf8'); } catch (error) { /* ignore */ }

      const host = config?.server?.host || config?.host || 'localhost';
      spinner.succeed(`RouteCodex server restarting on ${host}:${resolvedPort}`);
      logger.info(`Server will run on port: ${resolvedPort}`);
      logger.info('Press Ctrl+C to stop the server');

      const shutdown = async (sig: NodeJS.Signals) => {
        try { await fetch(`http://127.0.0.1:${resolvedPort}/shutdown`, { method: 'POST' }).catch(() => {}); } catch (error) { /* ignore */ }
        try { child.kill(sig); } catch (error) { /* ignore */ }
        try { if (child.pid) { process.kill(-child.pid, sig); } } catch (error) { /* ignore */ }
        const deadline = Date.now() + 3500;
        while (Date.now() < deadline) {
          if (findListeningPids(resolvedPort).length === 0) {break;}
          await sleep(120);
        }
        const remain = findListeningPids(resolvedPort);
        for (const pid of remain) { try { process.kill(pid, 'SIGTERM'); } catch (error) { /* ignore */ } }
        const killDeadline = Date.now() + 1500;
        while (Date.now() < killDeadline) {
          if (findListeningPids(resolvedPort).length === 0) {break;}
          await sleep(100);
        }
        const still = findListeningPids(resolvedPort);
        for (const pid of still) { try { process.kill(pid, 'SIGKILL'); } catch (error) { /* ignore */ } }
        // Ensure parent exits in any case
        try { process.exit(0); } catch (error) { /* ignore */ }
      };
      process.on('SIGINT', () => { void shutdown('SIGINT'); });
      process.on('SIGTERM', () => { void shutdown('SIGTERM'); });

      // Fallback keypress handler for restart mode as well
      const cleanupKeypress2 = setupKeypress(() => { void shutdown('SIGINT'); });

      child.on('exit', (code, signal) => {
        try { cleanupKeypress2(); } catch { /* ignore */ }
        if (signal) {process.exit(0);}
        else {process.exit(code ?? 0);}
      });

      await new Promise(() => {});
    } catch (e) {
      spinner.fail(`Failed to restart: ${(e as Error).message}`);
      process.exit(1);
    }
  });

// Status command
program
  .command('status')
  .description('Show server status')
  .option('-j, --json', 'Output in JSON format')
  .action(async (options) => {
    try {
      // Resolve config path and get configuration
      const configPath = path.join(homedir(), '.routecodex', 'config.json');

      // Check if config exists
      if (!fs.existsSync(configPath)) {
        logger.error('Configuration file not found');
        logger.info('Please create a configuration file first:');
        logger.info('  rcc config init');
        if (options.json) {
          console.log(JSON.stringify({ error: 'Configuration file not found' }, null, 2));
        }
        return;
      }

      let port: number;
      let host: string;

      // Load configuration to get port and host
      try {
        const configContent = fs.readFileSync(configPath, 'utf8');
        const config = JSON.parse(configContent);

        port = config?.port || config?.server?.port;
        host = config?.server?.host || config?.host || 'localhost';

        if (!port || typeof port !== 'number' || port <= 0) {
          const errorMsg = 'Invalid or missing port configuration in configuration file';
          logger.error(errorMsg);
          if (options.json) {
            console.log(JSON.stringify({ error: errorMsg }, null, 2));
          }
          return;
        }
      } catch (error) {
        const errorMsg = `Failed to parse configuration file: ${configPath}`;
        logger.error(errorMsg);
        if (options.json) {
          console.log(JSON.stringify({ error: errorMsg }, null, 2));
        }
        return;
      }

      // Check if server is running by trying to connect (HTTP)
      const { get } = await import('http');

      const checkServer = (port: number, host: string): Promise<HealthCheckResult> => {
        return new Promise((resolve) => {
          const req = get({
            hostname: host,
            port: port,
            path: '/health',
            method: 'GET',
            timeout: 5000
          }, (res) => {
            let data = '';
            res.on('data', chunk => data += chunk);
            res.on('end', () => {
              try {
                const health = JSON.parse(data);
                // Ensure required fields in case health payload differs
                resolve({
                  status: health?.status || 'unknown',
                  port,
                  host
                });
              } catch {
                resolve({ status: 'unknown', port, host });
              }
            });
          });

          req.on('error', () => {
            resolve({ status: 'stopped', port, host });
          });

          req.on('timeout', () => {
            req.destroy();
            resolve({ status: 'timeout', port, host });
          });

          req.end();
        });
      };

      const status = await checkServer(port, host);

      if (options.json) {
        console.log(JSON.stringify(status, null, 2));
      } else {
        switch (status.status) {
          case 'running':
            logger.success(`Server is running on ${host}:${port}`);
            break;
          case 'stopped':
            logger.error('Server is not running');
            break;
          case 'error':
            logger.error('Server is in error state');
            break;
          default:
            logger.warning('Server status unknown');
        }
      }
    } catch (error) {
      logger.error(`Status check failed: ${  error instanceof Error ? error.message : String(error)}`);
    }
  });

// Clean command: purge local capture and debug data for fresh runs
program
  .command('clean')
  .description('Clean captured data and debug logs')
  .option('-y, --yes', 'Confirm deletion without prompt')
  .option('--what <targets>', 'Targets to clean: captures,logs,all', 'all')
  .action(async (options) => {
    const confirm = Boolean(options.yes);
    const what = String(options.what || 'all');
    if (!confirm) {
      logger.warning("Add --yes to confirm deletion.");
      logger.info("Example: rcc clean --yes --what all");
      return;
    }
    const home = homedir();
    const targets: Array<{ path: string; label: string }>= [];
    if (what === 'captures' || what === 'all') {
      targets.push({ path: path.join(home, '.routecodex', 'codex-samples'), label: 'captures' });
    }
    if (what === 'logs' || what === 'all') {
      targets.push({ path: path.join(process.cwd(), 'debug-logs'), label: 'debug-logs' });
      targets.push({ path: path.join(home, '.routecodex', 'logs'), label: 'user-logs' });
    }
    let removedAny = false;
    for (const t of targets) {
      try {
        if (fs.existsSync(t.path)) {
          const entries = fs.readdirSync(t.path);
          for (const name of entries) {
            const p = path.join(t.path, name);
            try {
              // Recursively remove files/folders
              fs.rmSync(p, { recursive: true, force: true });
              removedAny = true;
            } catch (e) {
              logger.warning(`Failed to remove ${p}: ${(e as Error).message}`);
            }
          }
          logger.success(`Cleared ${t.label} at ${t.path}`);
        }
      } catch (e) {
        logger.warning(`Unable to access ${t.label} at ${t.path}: ${(e as Error).message}`);
      }
    }
    if (!removedAny) {
      logger.info('Nothing to clean.');
    }
  });

// Import commands at top level
import { createDryRunCommands } from './commands/dry-run.js';
// offline-log CLI temporarily disabled to simplify build

// simple-log config helper removed

// Add commands
program.addCommand(createDryRunCommands());
// offline-log command disabled
// simple-log command removed

// Examples command
program
  .command('examples')
  .description('Show usage examples')
  .action(() => {
    console.log(chalk.cyan('RouteCodex Usage Examples'));
    console.log('='.repeat(40));
    console.log('');

    console.log(chalk.yellow('1. Initialize Configuration:'));
    console.log('  # Create default configuration');
    console.log('  rcc config init');
    console.log('');
    console.log('  # Create LMStudio configuration');
    console.log('  rcc config init --template lmstudio');
    console.log('');
    console.log('  # Create OAuth configuration');
    console.log('  rcc config init --template oauth');
    console.log('');

    console.log(chalk.yellow('2. Start Server:'));
    console.log('  # Start with default config');
    console.log('  rcc start');
    console.log('');
    console.log('  # Start with custom config');
    console.log('  rcc start --config ./config/lmstudio-config.json');
    console.log('');
    console.log('  # Note: Port must be specified in configuration file');
    console.log('  # Server will not start without valid port configuration');
    console.log('');

    console.log(chalk.yellow('3. Launch Claude Code:'));
    console.log('  # Launch Claude Code with automatic server start');
    console.log('  rcc code --ensure-server');
    console.log('');
    console.log('  # Launch Claude Code with specific model');
    console.log('  rcc code --model claude-3-haiku');
    console.log('');
    console.log('  # Launch Claude Code with custom profile');
    console.log('  rcc code --profile my-profile');
    console.log('');

    console.log(chalk.yellow('4. Configuration Management:'));
    console.log('  # Show current configuration');
    console.log('  rcc config show');
    console.log('');
    console.log('  # Edit configuration');
    console.log('  rcc config edit');
    console.log('');
    console.log('  # Validate configuration');
    console.log('  rcc config validate');
    console.log('');

    console.log(chalk.yellow('5. Dry-Run Testing:'));
    console.log('  # Execute request pipeline dry-run');
    console.log('  rcc dry-run request ./request.json --pipeline-id test --mode dry-run');
    console.log('');
    console.log('  # Execute response pipeline dry-run');
    console.log('  rcc dry-run response ./response.json --pipeline-id test');
    console.log('');
    console.log('  # Start response capture session');
    console.log('  rcc dry-run capture --start');
    console.log('');
    console.log('  # Process multiple files in batch');
    console.log('  rcc dry-run batch ./test-data --pattern *.json --output ./results');
    console.log('');
    console.log('  # Execute chain of pipelines');
    console.log('  rcc dry-run chain ./input.json --chain ./chain-config.json');
    console.log('');

    console.log(chalk.yellow('6. Environment Variables:'));
    console.log('  # Set LM Studio API Key');
    console.log('  export LM_STUDIO_API_KEY="your-api-key"');
    console.log('');
    console.log('  # Set OpenAI API Key');
    console.log('  export OPENAI_API_KEY="your-api-key"');
    console.log('');

    console.log(chalk.yellow('7. Testing:'));
    console.log('  # Test with curl');
    console.log('  curl -X POST http://localhost:5506/v1/chat/completions \\');
    console.log('    -H "Content-Type: application/json" \\');
    console.log('    -H "Authorization: Bearer test-key" \\');
    console.log('    -d \'{"model": "gpt-4", "messages": [{"role": "user", "content": "Hello!"}]}\'');
    console.log('');
  });

function determinePort(configPath: string, fallback: number): number {
  try {
    const content = fs.readFileSync(configPath, 'utf8');
    const config = JSON.parse(content);
    const candidate = config?.server?.port ?? config?.httpserver?.port ?? config?.port;
    const parsed = parseInt(candidate, 10);
    if (!Number.isNaN(parsed) && parsed > 0) {
      return parsed;
    }
  } catch {
    // ignore parsing errors and fall back
  }
  return fallback;
}

async function ensurePortAvailable(port: number, parentSpinner: Ora, opts: { restart?: boolean } = {}): Promise<void> {
  if (!port || Number.isNaN(port)) { return; }

  // Best-effort HTTP shutdown on common loopback hosts to cover IPv4/IPv6
  try {
    const candidates = ['127.0.0.1', 'localhost'];
    for (const h of candidates) {
      try {
        const controller = new AbortController();
        const t = setTimeout(() => { try { controller.abort(); } catch (error) { /* ignore */ } }, 700);
        await fetch(`http://${h}:${port}/shutdown`, { method: 'POST', signal: controller.signal }).catch(() => {});
        clearTimeout(t);
      } catch (error) { /* ignore */ }
    }
    await sleep(300);
  } catch { /* ignore */ }

  const initialPids = findListeningPids(port);
  if (initialPids.length === 0) { return; }

  // If a healthy server is already running and no restart requested, report and exit gracefully
  const healthy = await isServerHealthyQuick(port);
  if (healthy && !opts.restart) {
    parentSpinner.stop();
    logger.success(`RouteCodex is already running on port ${port}.`);
    logger.info(`Use 'rcc stop' or 'rcc start --restart' to restart.`);
    process.exit(0);
  }

  parentSpinner.stop();
  logger.warning(`Port ${port} is in use by PID(s): ${initialPids.join(', ')}`);
  const stopSpinner = ora(`Port ${port} is in use on 0.0.0.0. Attempting graceful stop...`).start();
  const gracefulTimeout = Number(process.env.ROUTECODEX_STOP_TIMEOUT_MS ?? 5000);
  const killTimeout = Number(process.env.ROUTECODEX_KILL_TIMEOUT_MS ?? 3000);
  const pollInterval = 150;

  for (const pid of initialPids) {
    try {
      process.kill(pid, 'SIGTERM');
    } catch (error) {
      stopSpinner.warn(`Failed to send SIGTERM to PID ${pid}: ${(error as Error).message}`);
    }
  }

  const gracefulDeadline = Date.now() + gracefulTimeout;
  while (Date.now() < gracefulDeadline) {
    if (findListeningPids(port).length === 0) {
      stopSpinner.succeed(`Port ${port} freed after graceful stop.`);
      logger.success(`Port ${port} freed after graceful stop.`);
      parentSpinner.start('Starting RouteCodex server...');
      return;
    }
    await sleep(pollInterval);
  }

  let remaining = findListeningPids(port);
  if (remaining.length) {
    stopSpinner.warn(`Graceful stop timed out, sending SIGKILL to PID(s): ${remaining.join(', ')}`);
    logger.warning(`Graceful stop timed out. Forcing SIGKILL to PID(s): ${remaining.join(', ')}`);
    for (const pid of remaining) {
      try {
        process.kill(pid, 'SIGKILL');
      } catch (error) {
        const message = (error as Error).message;
        stopSpinner.warn(`Failed to send SIGKILL to PID ${pid}: ${message}`);
        logger.error(`Failed to SIGKILL PID ${pid}: ${message}`);
      }
    }

    const killDeadline = Date.now() + killTimeout;
    while (Date.now() < killDeadline) {
      if (findListeningPids(port).length === 0) {
        stopSpinner.succeed(`Port ${port} freed after SIGKILL.`);
        logger.success(`Port ${port} freed after SIGKILL.`);
        parentSpinner.start('Starting RouteCodex server...');
        return;
      }
      await sleep(pollInterval);
    }
  }

  remaining = findListeningPids(port);
  if (remaining.length) {
    stopSpinner.fail(`Failed to free port ${port}. Still held by PID(s): ${remaining.join(', ')}`);
    logger.error(`Failed to free port ${port}. Still held by PID(s): ${remaining.join(', ')}`);
    throw new Error(`Failed to free port ${port}`);
  }

  stopSpinner.succeed(`Port ${port} freed.`);
  logger.success(`Port ${port} freed.`);
  parentSpinner.start('Starting RouteCodex server...');
}

function findListeningPids(port: number): number[] {
  try {
    const result = spawnSync('lsof', ['-tiTCP', `:${port}`, '-sTCP:LISTEN'], { encoding: 'utf8' });
    if (result.error) {
      logger.warning(`lsof not available to inspect port usage: ${result.error.message}`);
      return [];
    }
    const stdout = (result.stdout || '').trim();
    if (!stdout) {
      return [];
    }
    return stdout
      .split(/\s+/)
      .map((value) => parseInt(value, 10))
      .filter((pid) => !Number.isNaN(pid));
  } catch (error) {
    logger.warning(`Failed to inspect port ${port}: ${(error as Error).message}`);
    return [];
  }
}

function sleep(ms: number): Promise<void> {
  return new Promise((resolve) => setTimeout(resolve, ms));
}

// Fallback keypress setup: capture Ctrl+C and 'q' to trigger shutdown when SIGINT is not delivered
function setupKeypress(onInterrupt: () => void): () => void {
  try {
    const stdin = process.stdin as unknown as {
      isTTY?: boolean;
      setRawMode?: (v: boolean) => void;
      resume?: () => void;
      pause?: () => void;
      on?: (ev: string, cb: (data: Buffer) => void) => void;
      off?: (ev: string, cb: (data: Buffer) => void) => void;
    };
    if (stdin && stdin.isTTY) {
      const onData = (data: Buffer) => {
        const s = data.toString('utf8');
        // Ctrl+C
        if (s === '\u0003') { try { onInterrupt(); } catch { /* ignore */ } return; }
        // 'q' or 'Q' quick quit
        if (s === 'q' || s === 'Q') { try { onInterrupt(); } catch { /* ignore */ } return; }
      };
      stdin.setRawMode?.(true);
      stdin.resume?.();
      stdin.on?.('data', onData);
      return () => {
        try { stdin.off?.('data', onData); } catch { /* ignore */ }
        try { stdin.setRawMode?.(false); } catch { /* ignore */ }
        try { stdin.pause?.(); } catch { /* ignore */ }
      };
    }
  } catch { /* ignore */ }
  return () => {};
}

async function isServerHealthyQuick(port: number): Promise<boolean> {
  try {
    const controller = new AbortController();
    const t = setTimeout(() => { try { controller.abort(); } catch { /* ignore */ } }, 800);
    const res = await fetch(`http://127.0.0.1:${port}/health`, { method: 'GET', signal: controller.signal });
    clearTimeout(t);
    if (!res.ok) { return false; }
    const data = await res.json().catch(() => null);
    return !!data && (data.status === 'healthy' || data.status === 'ready');
  } catch (error) {
    return false;
  }
}

function getModulesConfigPath(): string {
  return path.resolve(__dirname, '../config/modules.json');
}

// Parse command line arguments
program.parse();<|MERGE_RESOLUTION|>--- conflicted
+++ resolved
@@ -285,10 +285,8 @@
       // Check if config exists; do NOT create defaults
       if (!fs.existsSync(configPath)) {
         spinner.fail(`Configuration file not found: ${configPath}`);
-<<<<<<< HEAD
         logger.error('Please create a RouteCodex user config first (e.g., ~/.routecodex/config.json).');
-=======
-        logger.error('Please create a configuration file first:');
+        logger.error('Or initialize via CLI:');
         logger.error('  rcc config init');
         logger.error('Or specify a custom configuration file:');
         logger.error('  rcc start --config ./my-config.json');
@@ -313,7 +311,6 @@
         logger.error('Configuration file must specify a valid port number');
         logger.error('Example configuration:');
         logger.error(JSON.stringify({ port: 5506 }, null, 2));
->>>>>>> 685efd4e
         process.exit(1);
       }
 
