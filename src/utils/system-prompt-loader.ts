--- conflicted
+++ resolved
@@ -77,20 +77,6 @@
     // Accept shapes: { data: { messages: [...] } } or { body: { messages: [...] } } or { messages: [...] }
     const candidates: unknown[] = [];
     if (j && typeof j === 'object') {
-<<<<<<< HEAD
-      const obj = j as Record<string, unknown>;
-      if (obj.data && typeof obj.data === 'object') {candidates.push(obj.data);}
-      if (obj.body && typeof obj.body === 'object') {candidates.push(obj.body);}
-      candidates.push(j);
-    }
-    for (const obj of candidates) {
-      const msgs = (obj as Record<string, unknown>)?.messages;
-      if (Array.isArray(msgs) && msgs.length) {
-        for (const m of msgs) {
-          const msg = m as Record<string, unknown>;
-          if (msg && msg.role === 'system' && typeof msg.content === 'string' && msg.content.trim().length > 0) {
-            return msg.content as string;
-=======
       if ((j as Record<string, unknown>).data && typeof (j as Record<string, unknown>).data === 'object') {candidates.push((j as Record<string, unknown>).data);}
       if ((j as Record<string, unknown>).body && typeof (j as Record<string, unknown>).body === 'object') {candidates.push((j as Record<string, unknown>).body);}
       candidates.push(j);
@@ -103,13 +89,12 @@
           for (const m of msgs) {
             if (m && typeof m === 'object') {
               const mRecord = m as Record<string, unknown>;
-              if (mRecord.role === 'system' && 
-                  typeof mRecord.content === 'string' && 
+              if (mRecord.role === 'system' &&
+                  typeof mRecord.content === 'string' &&
                   mRecord.content.trim().length > 0) {
                 return mRecord.content as string;
               }
             }
->>>>>>> c53cc4ce
           }
         }
       }
@@ -121,17 +106,6 @@
     // Accept shapes: { data: { system: string } } or { body: { system: string } } or { system: string }
     const candidates: unknown[] = [];
     if (j && typeof j === 'object') {
-<<<<<<< HEAD
-      const obj = j as Record<string, unknown>;
-      if (obj.data && typeof obj.data === 'object') {candidates.push(obj.data);}
-      if (obj.body && typeof obj.body === 'object') {candidates.push(obj.body);}
-      candidates.push(j);
-    }
-    for (const obj of candidates) {
-      const candidate = obj as Record<string, unknown>;
-      if (candidate && typeof candidate.system === 'string' && candidate.system.trim().length > 0) {
-        return candidate.system as string;
-=======
       if ((j as Record<string, unknown>).data && typeof (j as Record<string, unknown>).data === 'object') {candidates.push((j as Record<string, unknown>).data);}
       if ((j as Record<string, unknown>).body && typeof (j as Record<string, unknown>).body === 'object') {candidates.push((j as Record<string, unknown>).body);}
       candidates.push(j);
@@ -142,7 +116,6 @@
         if (typeof objRecord.system === 'string' && objRecord.system.trim().length > 0) {
           return objRecord.system as string;
         }
->>>>>>> c53cc4ce
       }
     }
     return null;
@@ -179,13 +152,7 @@
       const j = await this.readJson(f.full);
       if (!j) {continue;}
       // Ensure it was a /v1/messages request if metadata present
-<<<<<<< HEAD
-      const obj = j as Record<string, unknown>;
-      const metadata = obj.metadata as Record<string, unknown> | undefined;
-      const url = metadata?.url as string | undefined;
-=======
       const url = j && typeof j === 'object' ? (j as Record<string, unknown>).metadata && typeof (j as Record<string, unknown>).metadata === 'object' ? ((j as Record<string, unknown>).metadata as Record<string, unknown>).url as string | undefined : undefined : undefined;
->>>>>>> c53cc4ce
       if (url && !url.includes('/v1/messages') && !url.includes('/anthropic/messages')) {
         continue;
       }
@@ -216,20 +183,10 @@
 export function replaceSystemInOpenAIMessages(messages: unknown[], systemText: string): unknown[] {
   if (!Array.isArray(messages)) {return messages;}
   const out = [...messages];
-<<<<<<< HEAD
-  const idx = out.findIndex((m) => {
-    const msg = m as Record<string, unknown>;
-    return msg && msg.role === 'system';
-  });
-  if (idx >= 0) {
-    const m = { ...(out[idx] as Record<string, unknown> || {}) } as Record<string, unknown>;
-    m.content = systemText;
-=======
   const idx = out.findIndex((m) => m && typeof m === 'object' && (m as Record<string, unknown>).role === 'system');
   if (idx >= 0) {
     const m = { ...(out[idx] || {}) };
     (m as Record<string, unknown>).content = systemText;
->>>>>>> c53cc4ce
     out[idx] = m;
   } else {
     out.unshift({ role: 'system', content: systemText });
