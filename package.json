{
  "name": "routecodex",
<<<<<<< HEAD
  "version": "0.46.6",
=======
  "version": "0.46.1",
>>>>>>> 39cc237c
  "description": "Multi-provider OpenAI proxy server with native dry-run capabilities",
  "type": "module",
  "main": "dist/index.js",
  "module": "dist/index.js",
  "bin": {
    "routecodex": "./dist/cli.js",
    "rcc": "./dist/cli.js"
  },
  "exports": {
    ".": {
      "import": "./dist/index.js",
      "types": "./dist/index.d.ts"
    }
  },
  "files": [
    "dist/",
    "config/",
    "scripts/",
    "rcc",
    "README.md",
    "LICENSE"
  ],
  "workspaces": [
    "sharedmodule/config-engine",
    "sharedmodule/config-compat",
    "sharedmodule/config-testkit"
  ],
  "scripts": {
    "build": "npm run clean && tsc",
    "postbuild": "chmod +x dist/cli.js || true",
    "build:watch": "tsc --watch",
    "start": "node dist/index.js",
    "dev": "tsx watch src/index.ts",
    "test": "jest",
    "test:watch": "jest --watch",
    "test:coverage": "jest --coverage",
    "test:integration": "jest --testPathPattern=integration",
    "test:e2e": "jest --testPathPattern=e2e",
    "test:performance": "jest --testPathPattern=performance",
    "test:dry-run": "node tests/basic-dry-run.mjs",
    "test:lmstudio-dryrun": "node tests/lmstudio-tools-bidir-dry-run.mjs",
    "lint": "eslint --no-eslintrc -c .eslintrc.json src --ext .ts --no-cache",
    "lint:fix": "eslint --no-eslintrc -c .eslintrc.json src --ext .ts --fix --no-cache",
    "lint:strict": "eslint --no-eslintrc -c .eslintrc.json src --ext .ts --max-warnings 0 --no-cache",
    "clean": "rm -rf dist coverage",
    "prebuild": "echo skip-lint",
    "prepare": "echo skip-prepare",
    "prepublishOnly": "npm run build && npm test",
    "install:global": "./scripts/quick-install.sh",
    "install:quick": "./scripts/quick-install.sh",
    "install:skip-tests": "./scripts/quick-install.sh --skip-tests",
    "install:simple": "./scripts/simple-install.sh",
    "dry-run": "node scripts/dry-run-cli.mjs",
    "dry-run:samples": "tsx scripts/samples-dry-run.mjs",
    "rc-config": "node scripts/rc-config.mjs",
    "config:use-local": "node scripts/switch-config-deps.mjs local && npm i",
    "config:use-published": "node scripts/switch-config-deps.mjs published && npm i",
    "test:modelscope": "node scripts/test-modelscope.mjs",
    "security:audit": "npm audit --audit-level high",
    "security:check": "npx audit-ci --config ./audit-ci.json",
    "complexity:check": "echo 'Complexity check temporarily disabled - tool incompatible with current codebase'",
    "duplication:check": "npx jscpd --threshold 5 src/",
    "duplication:analyze": "node scripts/duplicate-code-handler.mjs --threshold 5",
    "duplication:fix": "node scripts/duplicate-code-handler.mjs --threshold 5 --auto-fix true",
    "dup:scan": "node scripts/duplicate-code-handler.mjs --threshold 5 --output reports",
    "dup:auto-fix": "node scripts/duplicate-code-handler.mjs --threshold 5 --output reports --auto-fix true",
    "secrets:check": "echo 'Secrets check temporarily disabled'",
    "format:check": "prettier --check src/**/*.{ts,js,json}",
    "format:fix": "prettier --write src/**/*.{ts,js,json}",
    "depcheck": "depcheck",
    "license:check": "echo 'license check temporarily disabled'",
    "ncu:check": "ncu --errorLevel 2",
    "package:validate": "npx package-json-validator"
  },
  "dependencies": {
    "@anthropic-ai/sdk": "^0.65.0",
    "@lmstudio/sdk": "^1.5.0",
    "@radix-ui/react-switch": "^1.2.6",
    "@types/socket.io": "^3.0.1",
    "axios": "^1.12.2",
    "chalk": "^5.6.2",
    "commander": "^14.0.1",
    "cors": "^2.8.5",
    "dotenv": "^16.3.1",
    "express": "^4.18.2",
    "helmet": "^7.0.0",
    "lmstudio": "^0.0.32",
    "node-fetch": "^3.3.2",
    "openai": "^5.23.0",
    "ora": "^9.0.0",
    "rcc-basemodule": "^0.2.7",
    "rcc-debugcenter": "^0.1.6",
    "rcc-errorhandling": "^1.0.10",
    "routecodex-config-compat": "^0.1.1",
    "routecodex-config-engine": "^0.1.1",
    "socket.io": "^4.8.1"
  },
  "peerDependencies": {
    "@jest/globals": "^30.1.2"
  },
  "peerDependenciesMeta": {
    "@jest/globals": {
      "optional": true
    }
  },
  "devDependencies": {
    "@jest/globals": "^30.1.2",
    "@types/cors": "^2.8.13",
    "@types/express": "^4.17.17",
    "@types/jest": "^29.5.5",
    "@types/node": "^20.19.21",
    "@typescript-eslint/eslint-plugin": "^6.7.4",
    "@typescript-eslint/parser": "^6.7.4",
    "@typescript-eslint/typescript-estree": "^6.7.4",
    "complexity-report": "^2.0.0-alpha",
    "depcheck": "^1.4.7",
    "eslint": "^8.50.0",
    "eslint-plugin-complexity": "^1.0.2",
    "husky": "^9.0.0",
    "jest": "^29.7.0",
    "jscpd": "^4.0.5",
    "lint-staged": "^15.0.0",
    "npm-check-updates": "^18.3.0",
    "package-json-validator": "^0.30.0",
    "prettier": "^3.6.2",
    "ts-jest": "^29.1.1",
    "ts-node": "^10.9.2",
    "tsx": "^4.0.0",
    "typescript": "^5.9.3"
  },
  "husky": {
    "hooks": {
      "pre-commit": "lint-staged",
      "commit-msg": "commitlint -E HUSKY_GIT_PARAMS",
      "pre-push": "npm run -s dry-run:samples"
    }
  },
  "lint-staged": {
    "*.{ts,js}": [
      "eslint --fix",
      "git add"
    ]
  }
}<|MERGE_RESOLUTION|>--- conflicted
+++ resolved
@@ -1,10 +1,6 @@
 {
   "name": "routecodex",
-<<<<<<< HEAD
-  "version": "0.46.6",
-=======
-  "version": "0.46.1",
->>>>>>> 39cc237c
+  "version": "0.46.7",
   "description": "Multi-provider OpenAI proxy server with native dry-run capabilities",
   "type": "module",
   "main": "dist/index.js",
@@ -51,7 +47,7 @@
     "lint:strict": "eslint --no-eslintrc -c .eslintrc.json src --ext .ts --max-warnings 0 --no-cache",
     "clean": "rm -rf dist coverage",
     "prebuild": "echo skip-lint",
-    "prepare": "echo skip-prepare",
+    "prepare": "npm run build",
     "prepublishOnly": "npm run build && npm test",
     "install:global": "./scripts/quick-install.sh",
     "install:quick": "./scripts/quick-install.sh",
